# -*- coding: utf-8 -*-
# ------------------------------------------------------------------------------
# Name:         romanText/tsvConverter.py
# Purpose:      Converter for the DCMLab's tabular format for representing harmonic analysis.
#
# Authors:      Mark Gotham
#
# Copyright:    Copyright © 2019 Michael Scott Asato Cuthbert and the music21 Project
# License:      BSD, see license.txt
# ------------------------------------------------------------------------------
'''
Converter for parsing the tabular representations of harmonic analysis such as the
DCMLab's Annotated Beethoven Corpus (Neuwirth et al. 2018).
'''

import abc
import csv
import fractions
import re
import types
import typing as t
import unittest

from music21 import chord
from music21 import common
from music21 import harmony
from music21 import key
from music21 import metadata
from music21 import meter
from music21 import roman
from music21 import stream

from music21 import exceptions21

from music21 import environment
environLocal = environment.Environment()

# ------------------------------------------------------------------------------


class TsvException(exceptions21.Music21Exception):
    pass


# ------------------------------------------------------------------------------

# V1_HEADERS and V2_HEADERS specify the columns that we process from the DCML
# files, together with the type that the columns should be coerced to (usually
# str)

V1_HEADERS = types.MappingProxyType({
    'chord': str,
    'altchord': str,
    'measure': int,
    'beat': float,
    'totbeat': str,
    'timesig': str,
    # 'op': str,
    # 'no': str,
    # 'mov': str,
    'length': float,
    'global_key': str,
    'local_key': str,
    'pedal': str,
    'numeral': str,
    'form': str,
    'figbass': str,
    'changes': str,
    'relativeroot': str,
    'phraseend': str,
})

MN_ONSET_REGEX = re.compile(
    r'(?P<numer>\d+(?:\.\d+)?)/(?P<denom>\d+(?:\.\d+)?)'
)

def _float_or_frac(value):
    # mn_onset in V2 is sometimes notated as a fraction like '1/2'; we need
    # to handle such cases
    try:
        return float(value)
    except ValueError:
        m = re.match(MN_ONSET_REGEX, value)
        return float(m.group('numer')) / float(m.group('denom'))


V2_HEADERS = types.MappingProxyType({
    'chord': str,
    'mn': int,
    'mn_onset': _float_or_frac,
    'timesig': str,
    'globalkey': str,
    'localkey': str,
    'pedal': str,
    'numeral': str,
    'form': str,
    'figbass': str,
    'changes': str,
    'relativeroot': str,
    'phraseend': str,
    'label': str,
})

HEADERS = {1: V1_HEADERS, 2: V2_HEADERS}

# Headers for Digital and Cognitive Musicology Lab Standard v1 as in the ABC
# corpus at
# https://github.com/DCMLab/ABC/tree/2e8a01398f8ad694d3a7af57bed8b14ac57120b7
DCML_V1_HEADERS = (
    'chord',
    'altchord',
    'measure',
    'beat',
    'totbeat',
    'timesig',
    'op',
    'no',
    'mov',
    'length',
    'global_key',
    'local_key',
    'pedal',
    'numeral',
    'form',
    'figbass',
    'changes',
    'relativeroot',
    'phraseend',
)

# Headers for Digital and Cognitive Musicology Lab Standard v2 as in the ABC
# corpus at
# https://github.com/DCMLab/ABC/tree/65c831a559c47180d74e2679fea49aa117fd3dbb
DCML_V2_HEADERS = (
    'mc',
    'mn',
    'mc_onset',
    'mn_onset',
    'timesig',
    'staff',
    'voice',
    'volta',
    'label',
    'globalkey',
    'localkey',
    'pedal',
    'chord',
    'special',
    'numeral',
    'form',
    'figbass',
    'changes',
    'relativeroot',
    'cadence',
    'phraseend',
    'chord_type',
    'globalkey_is_minor',
    'localkey_is_minor',
    'chord_tones',
    'added_tones',
    'root',
    'bass_note',
)

DCML_HEADERS = {1: DCML_V1_HEADERS, 2: DCML_V2_HEADERS}

class TabChordBase(abc.ABC):
    '''
    Abstract base class for intermediate representation format for moving
    between tabular data and music21 chords.
    '''

    def __init__(self):
        super().__init__()
        self.numeral = None
        self.relativeroot = None
        self.representationType = None  # Added (not in DCML)
        self.extra: t.Dict[str, str] = {}
        self.dcml_version = -1

        # shared between DCML v1 and v2
        self.chord = None
        self.timesig = None
        self.pedal = None
        self.form = None
        self.figbass = None
        self.changes = None
        self.phraseend = None

        # the following attributes are overwritten by properties in TabChordV2
        # because of changed column names in DCML v2
        self.local_key = None
        self.global_key = None
        self.beat = None
        self.measure = None

    @property
    def combinedChord(self) -> str:
        '''
        For easier interoperability with the DCML standards, we now use the
        column name 'chord' from the DCML file. But to preserve backwards-
        compatibility, we add this property, which is an alias for 'chord'.

        >>> tabCd = romanText.tsvConverter.TabChord()
        >>> tabCd.chord = 'viio7'
        >>> tabCd.combinedChord
        'viio7'
        >>> tabCd.combinedChord = 'IV+'
        >>> tabCd.chord
        'IV+'
        '''
        return self.chord

    @combinedChord.setter
    def combinedChord(self, value: str):
        self.chord = value

    def _changeRepresentation(self) -> None:
        '''
        Converts the representationType of a TabChordBase subclass between the
        music21 and DCML conventions.

        To demonstrate, let's set up a dummy TabChordV2().

        >>> tabCd = romanText.tsvConverter.TabChordV2()
        >>> tabCd.global_key = 'F'
        >>> tabCd.local_key = 'vi'
        >>> tabCd.numeral = 'ii'
        >>> tabCd.chord = 'ii%7(6)'
        >>> tabCd.representationType = 'DCML'

        >>> tabCd.representationType
        'DCML'

        >>> tabCd.chord
        'ii%7(6)'

        >>> tabCd._changeRepresentation()
        >>> tabCd.representationType
        'm21'

        >>> tabCd.chord
        'iiø7[no5][add6]'
        '''

        if self.representationType == 'm21':
            direction = 'm21-DCML'
            self.representationType = 'DCML'  # Becomes the case during this function.

        elif self.representationType == 'DCML':
            direction = 'DCML-m21'
            self.representationType = 'm21'  # Becomes the case during this function.

        else:
            raise ValueError("Data source must specify representation type as 'm21' or 'DCML'.")

        self.local_key = characterSwaps(self.local_key,
                                        minor=isMinor(self.global_key),
                                        direction=direction)

        # previously, '%' (indicating half-diminished) was not being parsed
        #   properly.
        if direction == 'DCML-m21':
            self.form = self.form.replace('%', 'ø') if self.form is not None else None
            if self.dcml_version == 2:
                self.chord = self.chord.replace('%', 'ø')
                self.chord = handleAddedTones(self.chord)
                if (
                    self.extra.get('chord_type', '') == 'Mm7'
                    and self.numeral != 'V'
                ):
<<<<<<< HEAD
                    self.chord = re.sub(r'(\d)', r'd\1', self.chord)
=======
                    # we need to make sure not to match [add4] and the like
                    self.chord = re.sub(r'(\d+)(?!])', r'd\1', self.chord)
>>>>>>> 2967fdce

        # Local - relative and figure
        if isMinor(self.local_key):
            if self.relativeroot:  # If there's a relative root ...
                if isMinor(self.relativeroot):  # ... and it's minor too, change it and the figure
                    self.relativeroot = characterSwaps(self.relativeroot,
                                                        minor=True,
                                                        direction=direction)
                    self.numeral = characterSwaps(self.numeral,
                                                        minor=True,
                                                        direction=direction)
                else:  # ... rel. root but not minor
                    self.relativeroot = characterSwaps(self.relativeroot,
                                                        minor=False,
                                                        direction=direction)
            else:  # No relative root
                self.numeral = characterSwaps(self.numeral,
                                                minor=True,
                                                direction=direction)
        else:  # local key not minor
            if self.relativeroot:  # if there's a relativeroot ...
                if isMinor(self.relativeroot):  # ... and it's minor, change it and the figure
                    self.relativeroot = characterSwaps(self.relativeroot,
                                                        minor=False,
                                                        direction=direction)
                    self.numeral = characterSwaps(self.numeral,
                                                    minor=True,
                                                    direction=direction)
                else:  # ... rel. root but not minor
                    self.relativeroot = characterSwaps(self.relativeroot,
                                                        minor=False,
                                                        direction=direction)
            else:  # No relative root
                self.numeral = characterSwaps(self.numeral,
                                                minor=False,
                                                direction=direction)

    def tabToM21(self) -> harmony.Harmony:
        '''
        Creates and returns a music21.roman.RomanNumeral() object
        from a TabChord with all shared attributes.
        NB: call changeRepresentation() first if .representationType is not 'm21'
        but you plan to process it with m21 (e.g. moving it into a stream).

        >>> tabCd = romanText.tsvConverter.TabChord()
        >>> tabCd.numeral = 'vii'
        >>> tabCd.global_key = 'F'
        >>> tabCd.local_key = 'V'
        >>> tabCd.representationType = 'm21'
        >>> m21Ch = tabCd.tabToM21()

        Now we can check it's a music21 RomanNumeral():

        >>> m21Ch.figure
        'vii'
        '''
        if self.representationType == 'DCML':
            self._changeRepresentation()
        if self.numeral in ('@none', None):
            thisEntry: harmony.Harmony = harmony.NoChord()
        else:
            if self.dcml_version == 2 and self.chord:
                combined = self.chord
            else:
                # previously this code only included figbass in combined if form
                # was not falsy, which seems incorrect
                combined = ''.join(
                    attr for attr in (self.numeral, self.form, self.figbass) if attr
                )

                if self.relativeroot:  # special case requiring '/'.
                    combined += '/' + self.relativeroot
            if self.local_key is not None and re.match(
                r'.*(i*v|v?i+).*', self.local_key, re.IGNORECASE
            ):
                # if self.local_key contains a roman numeral, express it
                # as a pitch, relative to the global key
                localKeyNonRoman = getLocalKey(self.local_key, self.global_key)
            else:
                # otherwise, we assume self.local_key is already a pitch and
                # pass it through unchanged
                localKeyNonRoman = self.local_key
            thisEntry = roman.RomanNumeral(
                combined,
                localKeyNonRoman,
                sixthMinor=roman.Minor67Default.FLAT,
                seventhMinor=roman.Minor67Default.FLAT
            )

            if isinstance(self, TabChord):
                # following metadata attributes seem to be missing from
                # dcml_version 2 tsv files
                thisEntry.editorial.op = self.extra.get('op', '')
                thisEntry.editorial.no = self.extra.get('no', '')
                thisEntry.editorial.mov = self.extra.get('mov', '')

            thisEntry.editorial.pedal = self.pedal
            thisEntry.editorial.phraseend = None
        # if dcml_version == 2, we need to calculate the quarterLength
        #   later
        thisEntry.quarterLength = 0.0
        return thisEntry

    def populateFromRow(
        self,
        row: t.List[str],
        headIndices: t.Dict[str, t.Tuple[int, t.Type]],
        extraIndices: t.Dict[int, str]
    ) -> None:
        # To implement without calling setattr we would need to repeat lines
        #   similar to the following three lines for every attribute (with
        #   attributes specific to subclasses in their own methods that would
        #   then call __super__()).
        # if 'chord' in head_indices:
        #     i, type_to_coerce_to = head_indices['chord']
        #     self.chord = type_to_coerce_to(row[i])
        for col_name, (i, type_to_coerce_to) in headIndices.items():
            if not hasattr(self, col_name):
                pass  # would it be appropriate to emit a warning here?
            else:
                setattr(self, col_name, type_to_coerce_to(row[i]))
        self.extra = {
            col_name: row[i] for i, col_name in extraIndices.items() if row[i]
        }

class TabChord(TabChordBase):
    '''
    An intermediate representation format for moving between tabular data in
    DCML v1 and music21 chords.
    '''
    def __init__(self):
        # self.numeral and self.relativeroot defined in super().__init__()
        super().__init__()
        self.altchord = None
        self.totbeat = None
        self.length = None
        self.dcml_version = 1

class TabChordV2(TabChordBase):
    '''
    An intermediate representation format for moving between tabular data in
    DCML v2 and music21 chords.
    '''
    def __init__(self):
        # self.numeral and self.relativeroot defined in super().__init__()
        super().__init__()
        self.mn = None
        self.mn_onset = None
        self.globalkey = None
        self.localkey = None
        self.dcml_version = 2

    @property
    def beat(self) -> float:
        '''
        'beat' has been removed from DCML v2 in favor of 'mn_onset' and
        'mc_onset'. 'mn_onset' is equivalent to 'beat', except that 'mn_onset'
        is zero-indexed where 'beat' was 1-indexed, and 'mn_onset' is in
        fractions of a whole-note rather than in quarter notes.

        >>> tabCd = romanText.tsvConverter.TabChordV2()
        >>> tabCd.mn_onset = 0.0
        >>> tabCd.beat
        1.0

        >>> tabCd.mn_onset = 0.5
        >>> tabCd.beat
        3.0

        >>> tabCd.beat = 1.5
        >>> tabCd.beat
        1.5
        '''
        # beat is zero-indexed in v2 but one-indexed in v1
        # moreover, beat is in fractions of a whole-note in v2
        return self.mn_onset * 4.0 + 1.0

    @beat.setter
    def beat(self, beat: float):
        self.mn_onset = (beat - 1.0) / 4.0 if beat is not None else None

    @property
    def measure(self) -> int:
        '''
        'measure' has been removed from DCML v2 in favor of 'mn' and 'mc'. 'mn'
        is equivalent to 'measure', so this property is provided as an alias.
        '''
        return int(self.mn)

    @measure.setter
    def measure(self, measure: int):
        self.mn = int(measure) if measure is not None else None

    @property
    def local_key(self) -> str:
        '''
        'local_key' has been renamed 'localkey' in DCML v2. This property is
        provided as an alias for 'localkey' so that TabChord and TabChordV2 can
        be used in the same way.
        '''
        return self.localkey

    @local_key.setter
    def local_key(self, k: str):
        self.localkey = k

    @property
    def global_key(self) -> str:
        '''
        'global_key' has been renamed 'globalkey' in DCML v2. This property is
        provided as an alias for 'globalkey' so that TabChord and TabChordV2 can
        be used in the same way.
        '''
        return self.globalkey

    @global_key.setter
    def global_key(self, k: str):
        self.globalkey = k

# ------------------------------------------------------------------------------


class TsvHandler:
    '''
    Conversion starting with a TSV file.

    First we need to get a score. (Don't worry about this bit.)

    >>> name = 'tsvEg_v1.tsv'
    >>> path = common.getSourceFilePath() / 'romanText' / name
    >>> handler = romanText.tsvConverter.TsvHandler(path)
    >>> handler.tsvToChords()

    These should be TabChords now.

    >>> testTabChord1 = handler.chordList[0]
    >>> testTabChord1.combinedChord
    '.C.I6'

    Good. We can make them into music21 Roman-numerals.

    >>> m21Chord1 = testTabChord1.tabToM21()
    >>> m21Chord1.figure
    'I'

    And for our last trick, we can put the whole collection in a music21 stream.

    >>> out_stream = handler.toM21Stream()
    >>> out_stream.parts[0].measure(1)[roman.RomanNumeral][0].figure
    'I'

    '''
    def __init__(self, tsvFile: str, dcml_version: int = 1):
        if dcml_version == 1:
            self.heading_names = HEADERS[1]
            self._tab_chord_cls: t.Type[TabChordBase] = TabChord
        elif dcml_version == 2:
            self.heading_names = HEADERS[2]
            self._tab_chord_cls = TabChordV2
        else:
            raise ValueError(f'dcml_version {dcml_version} is not in (1, 2)')
        self.tsvFileName = tsvFile
        self.chordList: t.List[TabChordBase] = []
        self.m21stream: t.Optional[stream.Score] = None
        self._head_indices: t.Dict[str, t.Tuple[int, t.Union[t.Type, t.Any]]] = {}
        self._extra_indices: t.Dict[int, str] = {}
        self.dcml_version = dcml_version
        self.tsvData = self._importTsv()  # converted to private

    def _get_heading_indices(self, header_row: t.List[str]) -> None:
        '''Private method to get column name/column index correspondences.

        Expected column indices (those in HEADERS, which correspond to TabChord
        attributes) are stored in self._head_indices. Others go in
        self._extra_indices.
        '''
        self._head_indices = {}
        self._extra_indices = {}
        for i, col_name in enumerate(header_row):
            if col_name in self.heading_names:
                type_to_coerce_col_to = self.heading_names[col_name]
                self._head_indices[col_name] = (i, type_to_coerce_col_to)
            else:
                self._extra_indices[i] = col_name

    def _importTsv(self) -> t.List[t.List[str]]:
        '''
        Imports TSV file data for further processing.
        '''

        fileName = self.tsvFileName

        with open(fileName, 'r', encoding='utf-8') as f:
            tsvreader = csv.reader(f, delimiter='\t', quotechar='"')
            # The first row is the header
            self._get_heading_indices(next(tsvreader))
            return list(tsvreader)

    def _makeTabChord(self, row: t.List[str]) -> TabChordBase:
        '''
        Makes a TabChord out of a list imported from TSV data
        (a row of the original tabular format -- see TsvHandler.importTsv()).
        '''
        # this method replaces the previously stand-alone makeTabChord function
        thisEntry = self._tab_chord_cls()
        thisEntry.populateFromRow(row, self._head_indices, self._extra_indices)
        # for col_name, (i, type_to_coerce_to) in self._head_indices.items():
        #     # set attributes of thisEntry according to values in row
        #     setattr(thisEntry, col_name, type_to_coerce_to(row[i]))
        # thisEntry.extra = {
        #     col_name: row[i] for i, col_name in self._extra_indices.items() if row[i]
        # }
        thisEntry.representationType = 'DCML'  # Addeds

        return thisEntry

    def tsvToChords(self) -> None:
        '''
        Converts a list of lists (of the type imported by importTsv)
        into TabChords (i.e. a list of TabChords).
        '''

        data = self.tsvData

        self.chordList = []

        for entry in data:
            thisEntry = self._makeTabChord(entry)
            if thisEntry is None:
                continue
            else:
                self.chordList.append(thisEntry)

    def toM21Stream(self) -> stream.Score:
        '''
        Takes a list of TabChords (self.chordList, prepared by .tsvToChords()),
        converts those TabChords in RomanNumerals
        (converting to the music21 representation format as necessary),
        creates a suitable music21 stream (by running .prepStream() using data from the TabChords),
        and populates that stream with the new RomanNumerals.
        '''
        if not self.chordList:
            self.tsvToChords()

        s = self.prepStream()
        p = s.parts.first()  # Just to get to the part, not that there are several.

        if p is None:
            # in case stream has no parts
            return s

        for thisChord in self.chordList:
            offsetInMeasure = thisChord.beat - 1  # beats always measured in quarter notes
            measureNumber = thisChord.measure
            m21Measure = p.measure(measureNumber)
            if m21Measure is None:
                raise ValueError('m21Measure should not be None')

            thisM21Chord = thisChord.tabToM21()  # In either case.
            # Store any otherwise unhandled attributes of the chord
            thisM21Chord.editorial.update(thisChord.extra)

            m21Measure.insert(offsetInMeasure, thisM21Chord)

        s.flatten().extendDuration(harmony.Harmony, inPlace=True)
        last_harmony = s[harmony.Harmony].last()
        if last_harmony is not None:
            last_harmony.quarterLength = (
                s.quarterLength - last_harmony.activeSite.offset - last_harmony.offset
            )

        self.m21stream = s
        return s

    def prepStream(self) -> stream.Score:
        '''
        Prepares a music21 stream for the harmonic analysis to go into.
        Specifically: creates the score, part, and measure streams,
        as well as some (the available) metadata based on the original TSV data.
        Works like the .template() method,
        except that we don't have a score to base the template on as such.
        '''
        s = stream.Score()
        p = stream.Part()
        if self.dcml_version == 1:
            # This sort of metadata seems to have been removed altogether from the
            # v2 files
            s.insert(0, metadata.Metadata())

            firstEntry = self.chordList[0]  # Any entry will do
            title = []
            if 'op' in firstEntry.extra:
                s.metadata.opusNumber = firstEntry.extra['op']
                title.append('Op' + s.metadata.opusNumber)
            if 'no' in firstEntry.extra:
                s.metadata.number = firstEntry.extra['no']
                title.append('No' + s.metadata.number)
            if 'mov' in firstEntry.extra:
                s.metadata.movementNumber = firstEntry.extra['mov']
                title.append('Mov' + s.metadata.movementNumber)
            if title:
<<<<<<< HEAD
                s.metadata.title = "_".join(title)
=======
                s.metadata.title = '_'.join(title)
>>>>>>> 2967fdce

        startingKeySig = str(self.chordList[0].global_key)
        ks = key.Key(startingKeySig)

        currentTimeSig = str(self.chordList[0].timesig)
        ts = meter.TimeSignature(currentTimeSig)

        currentMeasureLength = ts.barDuration.quarterLength

        currentOffset: t.Union[float, fractions.Fraction] = 0.0

        previousMeasure: int = self.chordList[0].measure - 1  # Covers pickups
        for entry in self.chordList:
            if entry.measure == previousMeasure:
                continue
            elif entry.measure != previousMeasure + 1:  # Not every measure has a chord change.
                for mNo in range(previousMeasure + 1, entry.measure + 1):
                    m = stream.Measure(number=mNo)
                    m.offset = currentOffset + currentMeasureLength
                    p.insert(m)
                    currentOffset = m.offset
                    previousMeasure = mNo
            else:  # entry.measure = previousMeasure + 1
                m = stream.Measure(number=entry.measure)
                # 'totbeat' column (containing the current offset) has been
                # removed from v2 so instead we calculate the offset directly
                # to be portable across versions
                currentOffset = m.offset = currentOffset + currentMeasureLength
                p.insert(m)
                if entry.timesig != currentTimeSig:
                    newTS = meter.TimeSignature(entry.timesig)
                    m.insert(entry.beat - 1, newTS)
                    currentTimeSig = entry.timesig
                    currentMeasureLength = newTS.barDuration.quarterLength

                previousMeasure = entry.measure

        s.append(p)
        first_measure = s[stream.Measure].first()
        if first_measure is not None:
            first_measure.insert(0, ks)
            first_measure.insert(0, ts)
        return s


# ------------------------------------------------------------------------------
class M21toTSV:
    '''
    Conversion starting with a music21 stream.
    Exports to tabular data format and (optionally) writes the file.

    >>> bachHarmony = corpus.parse('bach/choraleAnalyses/riemenschneider001.rntxt')
    >>> bachHarmony.parts[0].measure(1)[0].figure
    'I'

    The initialization includes the preparation of a list of lists, so

    >>> initial = romanText.tsvConverter.M21toTSV(bachHarmony, dcml_version=2)
    >>> tsvData = initial.tsvData
    >>> from music21.romanText.tsvConverter import DCML_V2_HEADERS
    >>> tsvData[1][DCML_V2_HEADERS.index('chord')]
    'I'
    '''

    def __init__(self, m21Stream: stream.Score, dcml_version: int = 2):
        self.version = dcml_version
        self.m21Stream = m21Stream
        if dcml_version == 1:
            self.dcml_headers = DCML_HEADERS[1]
        elif dcml_version == 2:
            self.dcml_headers = DCML_HEADERS[2]
        else:
            raise ValueError(f'dcml_version {dcml_version} is not in (1, 2)')
        self.tsvData = self.m21ToTsv()

    def m21ToTsv(self) -> t.List[t.List[str]]:
        '''
        Converts a list of music21 chords to a list of lists
        which can then be written to a tsv file with toTsv(), or processed another way.
        '''
        if self.version == 1:
            return self._m21ToTsv_v1()
        return self._m21ToTsv_v2()

    def _m21ToTsv_v1(self) -> t.List[t.List[str]]:
        tsvData = []
        # take the global_key from the first item
        global_key = next(
            self.m21Stream.recurse().getElementsByClass('RomanNumeral')
        ).key.tonicPitchNameWithCase

        for thisRN in self.m21Stream[roman.RomanNumeral]:

            relativeroot = None
            if thisRN.secondaryRomanNumeral:
                relativeroot = thisRN.secondaryRomanNumeral.figure

            altChord = None
            if thisRN.secondaryRomanNumeral:
                if thisRN.secondaryRomanNumeral.key == thisRN.key:
                    altChord = thisRN.secondaryRomanNumeral.figure

            thisEntry = TabChord()

            thisEntry.combinedChord = thisRN.figure  # NB: slightly different from DCML: no key.
            thisEntry.altchord = altChord
            thisEntry.measure = thisRN.measureNumber
            thisEntry.beat = thisRN.beat
            thisEntry.totbeat = None
            ts = thisRN.getContextByClass(meter.TimeSignature)
            if ts is None:
                thisEntry.timesig = ''
            else:
                thisEntry.timesig = ts.ratioString
            thisEntry.extra['op'] = self.m21Stream.metadata.opusNumber or ''
            thisEntry.extra['no'] = self.m21Stream.metadata.number or ''
            thisEntry.extra['mov'] = self.m21Stream.metadata.movementNumber or ''
            thisEntry.length = thisRN.quarterLength
            thisEntry.global_key = global_key
            thisEntry.local_key = thisRN.key.tonicPitchNameWithCase
            thisEntry.pedal = None
            thisEntry.numeral = thisRN.romanNumeral
            thisEntry.form = getForm(thisRN)
            # Strip any leading non-digits from figbass (e.g., M43 -> 43)
            figbassMatch = re.match(r'^\D*(\d.*|)', thisRN.figuresWritten)
            if figbassMatch is not None:
                thisEntry.figbass = figbassMatch.group(1)
            else:
                thisEntry.figbass = ''
            thisEntry.changes = None  # TODO
            thisEntry.relativeroot = relativeroot
            thisEntry.phraseend = None

            thisInfo = [
                getattr(thisEntry, name, thisRN.editorial.get(name, ''))
                for name in self.dcml_headers
            ]
            tsvData.append(thisInfo)

        return tsvData

    def _m21ToTsv_v2(self) -> t.List[t.List[str]]:
        tsvData: t.List[t.List[str]] = []

        # take the global_key from the first item
        first_rn = self.m21Stream[roman.RomanNumeral].first()
        if first_rn is None:
            return tsvData
        global_key_obj = first_rn.key
        global_key = global_key_obj.tonicPitchNameWithCase
        for thisRN in self.m21Stream.recurse().getElementsByClass(
            [roman.RomanNumeral, harmony.NoChord]
        ):
            thisEntry = TabChordV2()
            thisEntry.mn = thisRN.measureNumber
            # for a reason I do not understand, thisRN.beat in V2 seems to
            #   always be beat 1. In neither v1 is thisRN set explicitly;
            #   the offset/beat seems to be determined by
            #   m21Measure.insert(offsetInMeasure, thisM21Chord) above. I'm at
            #   a loss why there is an issue here but using thisRN.offset works
            #   just fine.
            thisEntry.mn_onset = thisRN.offset / 4
            timesig = thisRN.getContextByClass(meter.TimeSignature)
            if timesig is None:
                thisEntry.timesig = ''
            else:
                thisEntry.timesig = timesig.ratioString
            thisEntry.global_key = global_key
            if isinstance(thisRN, harmony.NoChord):
                thisEntry.numeral = '@none'
                thisEntry.chord = '@none'
            else:
                local_key = localKeyAsRn(thisRN.key, global_key_obj)
                relativeroot = None
                if thisRN.secondaryRomanNumeral:
                    relativeroot = thisRN.secondaryRomanNumeral.figure
                    relativeroot = characterSwaps(
                        relativeroot, isMinor(local_key), direction='m21-DCML'
                    )
                thisEntry.chord = thisRN.figure  # NB: slightly different from DCML: no key.
                thisEntry.pedal = None
                thisEntry.numeral = thisRN.romanNumeral
                thisEntry.form = getForm(thisRN)
                # Strip any leading non-digits from figbass (e.g., M43 -> 43)
                figbassm = re.match(r'^\D*(\d.*|)', thisRN.figuresWritten)
                # implementing the following check according to the review
                # at https://github.com/cuthbertLab/music21/pull/1267/files/a1ad510356697f393bf6b636af8f45e81ad6ccc8#r936472302 #pylint: disable=line-too-long
                # but the match should always exist because either:
                #   1. there is a digit in the string, in which case it matches
                #       because of the left side of the alternation operator
                #   2. there is no digit in the string, in which case it matches
                #       because of the right side of the alternation operator
                #       (an empty string)
                if figbassm is not None:
                    thisEntry.figbass = figbassm.group(1)
                else:
                    thisEntry.figbass = ''
                thisEntry.changes = None
                thisEntry.relativeroot = relativeroot
                thisEntry.phraseend = None
                thisEntry.local_key = local_key

            thisInfo = [
                getattr(thisEntry, name, thisRN.editorial.get(name, ''))
                for name in self.dcml_headers
            ]
            tsvData.append(thisInfo)
        return tsvData

    def write(self, filePathAndName: str):
        '''
        Writes a list of lists (e.g. from m21ToTsv()) to a tsv file.
        '''
        with open(filePathAndName, 'a', newline='', encoding='utf-8') as csvFile:
            csvOut = csv.writer(csvFile,
                                delimiter='\t',
                                quotechar='"',
                                quoting=csv.QUOTE_MINIMAL)
            csvOut.writerow(self.dcml_headers)

            for thisEntry in self.tsvData:
                csvOut.writerow(thisEntry)

# ------------------------------------------------------------------------------

def getForm(rn: roman.RomanNumeral) -> str:
    '''
    Takes a music21.roman.RomanNumeral object and returns the string indicating
    'form' expected by the DCML standard.

    >>> romanText.tsvConverter.getForm(roman.RomanNumeral('V'))
    ''
    >>> romanText.tsvConverter.getForm(roman.RomanNumeral('viio7'))
    'o'
    >>> romanText.tsvConverter.getForm(roman.RomanNumeral('IVM7'))
    'M'
    >>> romanText.tsvConverter.getForm(roman.RomanNumeral('III+'))
    '+'
    >>> romanText.tsvConverter.getForm(roman.RomanNumeral('IV+M7'))
    '+M'
    >>> romanText.tsvConverter.getForm(roman.RomanNumeral('viiø7'))
    '%'
    '''
    if 'ø' in rn.figure:
        return '%'
    if 'o' in rn.figure:
        return 'o'
    if '+M' in rn.figure:
        # Not sure whether there is more than one way for an augmented major seventh to be
        # indicated, in which case this condition needs to be updated.
        return '+M'
    if '+' in rn.figure:
        return '+'
    if 'M' in rn.figure:
        return 'M'
    return ''


def handleAddedTones(dcmlChord: str) -> str:
    '''
    Converts DCML added-tone syntax to music21.

    >>> romanText.tsvConverter.handleAddedTones('V(64)')
    'Cad64'

    >>> romanText.tsvConverter.handleAddedTones('i(4+2)')
    'i[no3][add4][add2]'

    >>> romanText.tsvConverter.handleAddedTones('Viio7(b4-5)/V')
    'Viio7[no3][no5][addb4]/V'

    When in root position, 7 does not replace 8:
    >>> romanText.tsvConverter.handleAddedTones('vi(#74)')
    'vi[no3][add#7][add4]'

    When not in root position, 7 does replace 8:
    >>> romanText.tsvConverter.handleAddedTones('ii6(11#7b6)')
    'ii6[no8][no5][add11][add#7][addb6]'


    '''
    m = re.match(
        r'(?P<primary>.*?(?P<figure>\d*(?:/\d+)*))\((?P<added_tones>.*)\)(?P<secondary>/.*)?',
        dcmlChord
    )
    if not m:
        return dcmlChord
    primary = m.group('primary')
    added_tones = m.group('added_tones')
    secondary = m.group('secondary') if m.group('secondary') is not None else ''
    figure = m.group('figure')
    if primary == 'V' and added_tones == '64':
        return 'Cad64' + secondary
<<<<<<< HEAD
    added_tone_tuples: t.List[t.Tuple[str, str, str, str, str]] = list(
        # after https://github.com/johentsch/ms3/blob/main/src/ms3/utils.py
        re.findall(r'((\+|-)?(\^|v)?(#+|b+)?(1\d|\d))', added_tones)
    )
    additions: t.List[str] = []
    omissions: t.List[str] = []
    if figure in ('', '5', '53', '5/3', '3'):
        threshold = 7
    else:
        threshold = 8
    for _, added_or_removed, above_or_below, alteration, factor in added_tone_tuples:
        if added_or_removed == '-':
            omissions.append(f'[no{factor}]')
            continue
        if added_or_removed != '+' and int(factor) < threshold:
            if above_or_below == 'v' or alteration in ('b', ''):
                increment = -1
            else:
                increment = 1
            replaced_factor = str(int(factor) + increment)
            omissions.append(f'[no{replaced_factor}]')
=======
    added_tone_tuples: t.List[t.Tuple[str, str, str, str]] = re.findall(
        r'''
            (\+|-)?  # indicates whether to add or remove chord factor
            (\^|v)?  # indicates whether tone replaces chord factor above/below
            (\#+|b+)?  # alteration
            (1\d|\d)  # figures 0-19, in practice 1-14
        ''',
        added_tones,
        re.VERBOSE
    )
    additions: t.List[str] = []
    omissions: t.List[str] = []
    if figure in ('', '5', '53', '5/3', '3', '7'):
        omission_threshold = 7
    else:
        omission_threshold = 8
    for added_or_removed, above_or_below, alteration, factor_str in added_tone_tuples:
        if added_or_removed == '-':
            omissions.append(f'[no{factor_str}]')
            continue
        factor = int(factor_str)
        if added_or_removed == '+' or factor >= omission_threshold:
            replace_above = None
        elif factor in (1, 3, 5):
            replace_above = None
        elif factor in (2, 4, 6):
            # added scale degrees 2, 4, 6 replace lower neighbor unless
            #   - alteration = #
            #   - above_or_below = ^
            replace_above = alteration == '#' or above_or_below == '^'
        else:
            # Do we need to handle double sharps/flats?
            replace_above = alteration != 'b' and above_or_below != 'v'
        if replace_above is not None:
            if replace_above:
                omissions.append(f'[no{factor + 1}]')
            else:
                omissions.append(f'[no{factor - 1}]')
>>>>>>> 2967fdce
        additions.append(f'[add{alteration}{factor}]')
    return primary + ''.join(omissions) + ''.join(additions) + secondary


def localKeyAsRn(local_key: key.Key, global_key: key.Key) -> str:
    '''
    Takes two music21.key.Key objects and returns the roman numeral for
    `local_key` relative to `global_key`.

    >>> k1 = key.Key('C')
    >>> k2 = key.Key('e')
    >>> romanText.tsvConverter.localKeyAsRn(k1, k2)
    'VI'
    >>> k3 = key.Key('C#')
    >>> romanText.tsvConverter.localKeyAsRn(k3, k2)
    '#VI'
    >>> romanText.tsvConverter.localKeyAsRn(k2, k1)
    'iii'
    '''
    letter = local_key.tonicPitchNameWithCase
    rn = roman.RomanNumeral(
        'i' if letter.islower() else 'I', keyOrScale=local_key
    )
    r = roman.romanNumeralFromChord(chord.Chord(rn.pitches), keyObj=global_key)
    # Temporary hack: for some reason this gives VI and VII instead of #VI and #VII *only*
    #   when local_key is major and global_key is minor.
    # see issue at https://github.com/cuthbertLab/music21/issues/1349#issue-1327713452
    if (local_key.mode == 'major' and global_key.mode == 'minor'
            and r.romanNumeral in ('VI', 'VII')
            and (r.pitchClasses[0] - global_key.pitches[0].pitchClass) % 12 in (9, 11)):
        return '#' + r.romanNumeral
    return r.romanNumeral

def isMinor(test_key: str) -> bool:
    '''
    Checks whether a key is minor or not simply by upper vs lower case.

    >>> romanText.tsvConverter.isMinor('F')
    False

    >>> romanText.tsvConverter.isMinor('f')
    True
    '''
    return test_key == test_key.lower()


def characterSwaps(preString: str, minor: bool = True, direction: str = 'm21-DCML') -> str:
    '''
    Character swap function to coordinate between the two notational versions, for instance
    swapping between '%' and '/o' for the notation of half diminished (for example).

    >>> testStr = 'ii%'
    >>> romanText.tsvConverter.characterSwaps(testStr, minor=False, direction='DCML-m21')
    'iiø'
    '''
    if direction == 'm21-DCML':
        characterDict = {'/o': '%',
                         'ø': '%',
                         }
    elif direction == 'DCML-m21':
        characterDict = {'%': 'ø',  # Preferred over '/o'
                         'M7': '7',  # 7th types not specified in m21
                         }
    else:
        raise ValueError("Direction must be 'm21-DCML' or 'DCML-m21'.")

    for thisKey in characterDict:  # Both major and minor
        preString = preString.replace(thisKey, characterDict[thisKey])

    return preString


def getLocalKey(local_key: str, global_key: str, convertDCMLToM21: bool = False) -> str:
    '''
    Re-casts comparative local key (e.g. 'V of G major') in its own terms ('D').

    >>> romanText.tsvConverter.getLocalKey('V', 'G')
    'D'

    >>> romanText.tsvConverter.getLocalKey('ii', 'C')
    'd'

    >>> romanText.tsvConverter.getLocalKey('i', 'C')
    'c'

    By default, assumes an m21 input, and operates as such:

    >>> romanText.tsvConverter.getLocalKey('#vii', 'a')
    'g#'

    Set convert=True to convert from DCML to m21 formats. Hence;

    >>> romanText.tsvConverter.getLocalKey('vii', 'a', convertDCMLToM21=True)
    'g'


    '''
    if convertDCMLToM21:
        local_key = characterSwaps(local_key, minor=isMinor(global_key[0]), direction='DCML-m21')

    asRoman = roman.RomanNumeral(
        local_key,
        global_key,
        sixthMinor=roman.Minor67Default.FLAT,
        seventhMinor=roman.Minor67Default.FLAT
    )
    rt = asRoman.root().name
    if asRoman.isMajorTriad():
        newKey = rt.upper()
    elif asRoman.isMinorTriad():
        newKey = rt.lower()
    else:  # pragma: no cover
        raise ValueError('local key must be major or minor')

    return newKey


def getSecondaryKey(rn: str, local_key: str) -> str:
    '''
    Separates comparative Roman-numeral for tonicizations like 'V/vi' into the component parts of
    a Roman-numeral (V) and
    a (very) local key (vi)
    and expresses that very local key in relation to the local key also called (DCML column 11).

    While .getLocalKey() work on the figure and key pair:

    >>> romanText.tsvConverter.getLocalKey('vi', 'C')
    'a'

    With .getSecondaryKey(), we're interested in the relative root of a secondaryRomanNumeral:

    >>> romanText.tsvConverter.getSecondaryKey('V/vi', 'C')
    'a'
    '''
    if '/' not in rn:
        very_local_as_key = local_key
    else:
        position = rn.index('/')
        very_local_as_roman = rn[position + 1:]
        very_local_as_key = getLocalKey(very_local_as_roman, local_key)

    return very_local_as_key

# ------------------------------------------------------------------------------


class Test(unittest.TestCase):

    def testTsvHandler(self):
        import os
        test_files = {
            1: ('tsvEg_v1.tsv',),
            2: ('tsvEg_v2major.tsv', 'tsvEg_v2minor.tsv'),
        }
        for version in (1, 2):  # test both versions
            for name in test_files[version]:
                # A short and improbably complicated test case complete with:
                # '@none' (rest entry), '/' relative root, and time signature changes.
                path = common.getSourceFilePath() / 'romanText' / name

                if 'minor' not in name:
                    handler = TsvHandler(path, dcml_version=version)
                    headers = DCML_HEADERS[version]
                    chord_i = headers.index('chord')
                    # Raw
                    # not sure about v1 but in v2 '.C.I6' is 'label', not 'chord'
                    self.assertEqual(handler.tsvData[0][chord_i], 'I6' if version == 2 else '.C.I6')
                    self.assertEqual(handler.tsvData[1][chord_i], '#viio6/ii')

                    # Chords
                    handler.tsvToChords()
                    testTabChord1 = handler.chordList[0]  # Also tests makeTabChord()
                    testTabChord2 = handler.chordList[1]
                    self.assertIsInstance(testTabChord1, TabChordBase)
                    self.assertEqual(testTabChord1.combinedChord, 'I6' if version == 2 else '.C.I6')
                    self.assertEqual(testTabChord1.numeral, 'I')
                    self.assertEqual(testTabChord2.combinedChord, '#viio6/ii')
                    self.assertEqual(testTabChord2.numeral, '#vii')

                    # Change Representation
                    self.assertEqual(testTabChord1.representationType, 'DCML')
                    testTabChord1._changeRepresentation()
                    self.assertEqual(testTabChord1.numeral, 'I')
                    testTabChord2._changeRepresentation()
                    self.assertEqual(testTabChord2.numeral, '#vii')

                    # M21 RNs
                    m21Chord1 = testTabChord1.tabToM21()
                    m21Chord2 = testTabChord2.tabToM21()
                    # MIEs in v1, .figure is 'I' rather than 'I6'. This seems wrong
                    # but leaving the implementation as-is.
                    self.assertEqual(m21Chord1.figure, 'I6' if version == 2 else 'I')
                    self.assertEqual(m21Chord2.figure, '#viio6/ii')
                    self.assertEqual(m21Chord1.key.name, 'C major')
                    self.assertEqual(m21Chord2.key.name, 'C major')

                    # M21 stream
                    out_stream = handler.toM21Stream()
                    self.assertEqual(
                        out_stream.parts[0].measure(1)[roman.RomanNumeral][0].figure,
                        'I6' if version == 2 else 'I'
                    )

                # test tsv -> m21 -> tsv -> m21; compare m21 streams to make sure
                #   they're equal
                envLocal = environment.Environment()

                forward1 = TsvHandler(path, dcml_version=version)
                stream1 = forward1.toM21Stream()

                # Write back to tsv
                temp_tsv2 = envLocal.getTempFile()
                M21toTSV(stream1, dcml_version=version).write(temp_tsv2)

                # Convert back to m21 again
                forward2 = TsvHandler(temp_tsv2, dcml_version=version)
                stream2 = forward2.toM21Stream()
                os.remove(temp_tsv2)

                # Ensure that both m21 streams are the same
                self.assertEqual(len(stream1.recurse()), len(stream2.recurse()))
                for i, (item1, item2) in enumerate(zip(
                    stream1[harmony.Harmony], stream2[harmony.Harmony]
                )):
                    self.assertEqual(
                        item1, item2, msg=f'item {i}, version {version}: {item1} != {item2}'
                    )
                first_harmony = stream1[harmony.Harmony].first()
                first_offset = first_harmony.activeSite.offset + first_harmony.offset
                self.assertEqual(
                    sum(
                        h.quarterLength
                        for h in stream1.recurse().getElementsByClass(harmony.Harmony)
                    ),
                    stream1.quarterLength - first_offset
                )

    def testM21ToTsv(self):
        import os
        from music21 import corpus

        bachHarmony = corpus.parse('bach/choraleAnalyses/riemenschneider001.rntxt')
        for version in (1, 2):
            initial = M21toTSV(bachHarmony, dcml_version=version)
            tsvData = initial.tsvData
            numeral_i = DCML_HEADERS[version].index('numeral')
            self.assertEqual(bachHarmony.parts[0].measure(1)[0].figure, 'I')  # NB pickup measure 0.
            self.assertEqual(tsvData[1][numeral_i], 'I')

            # Test .write
            envLocal = environment.Environment()
            tempF = envLocal.getTempFile()
            initial.write(tempF)
            handler = TsvHandler(tempF)
            self.assertEqual(handler.tsvData[0][numeral_i], 'I')
            os.remove(tempF)

    def testIsMinor(self):
        self.assertTrue(isMinor('f'))
        self.assertFalse(isMinor('F'))

    def testOfCharacter(self):
        startText = 'before%after'
        newText = ''.join([characterSwaps(x, direction='DCML-m21') for x in startText])

        self.assertIsInstance(startText, str)
        self.assertIsInstance(newText, str)
        self.assertEqual(len(startText), len(newText))
        self.assertEqual(startText, 'before%after')
        # noinspection SpellCheckingInspection
        self.assertEqual(newText, 'beforeøafter')

        testStr1in = 'ii%'
        testStr1out = characterSwaps(testStr1in, minor=False, direction='DCML-m21')

        self.assertEqual(testStr1in, 'ii%')
        self.assertEqual(testStr1out, 'iiø')


    def testGetLocalKey(self):
        test1 = getLocalKey('V', 'G')
        self.assertEqual(test1, 'D')

        test2 = getLocalKey('ii', 'C')
        self.assertEqual(test2, 'd')

        test3 = getLocalKey('#vii', 'a')
        self.assertEqual(test3, 'g#')

        test4 = getLocalKey('vii', 'a', convertDCMLToM21=True)
        self.assertEqual(test4, 'g')

    def testGetSecondaryKey(self):
        testRN = 'V/vi'
        testLocalKey = 'D'

        veryLocalKey = getSecondaryKey(testRN, testLocalKey)

        self.assertIsInstance(veryLocalKey, str)
        self.assertEqual(veryLocalKey, 'b')


# ------------------------------------------------------------------------------


if __name__ == '__main__':
    import music21
    music21.mainTest(Test)<|MERGE_RESOLUTION|>--- conflicted
+++ resolved
@@ -269,12 +269,8 @@
                     self.extra.get('chord_type', '') == 'Mm7'
                     and self.numeral != 'V'
                 ):
-<<<<<<< HEAD
-                    self.chord = re.sub(r'(\d)', r'd\1', self.chord)
-=======
                     # we need to make sure not to match [add4] and the like
                     self.chord = re.sub(r'(\d+)(?!])', r'd\1', self.chord)
->>>>>>> 2967fdce
 
         # Local - relative and figure
         if isMinor(self.local_key):
@@ -676,11 +672,7 @@
                 s.metadata.movementNumber = firstEntry.extra['mov']
                 title.append('Mov' + s.metadata.movementNumber)
             if title:
-<<<<<<< HEAD
-                s.metadata.title = "_".join(title)
-=======
                 s.metadata.title = '_'.join(title)
->>>>>>> 2967fdce
 
         startingKeySig = str(self.chordList[0].global_key)
         ks = key.Key(startingKeySig)
@@ -974,29 +966,6 @@
     figure = m.group('figure')
     if primary == 'V' and added_tones == '64':
         return 'Cad64' + secondary
-<<<<<<< HEAD
-    added_tone_tuples: t.List[t.Tuple[str, str, str, str, str]] = list(
-        # after https://github.com/johentsch/ms3/blob/main/src/ms3/utils.py
-        re.findall(r'((\+|-)?(\^|v)?(#+|b+)?(1\d|\d))', added_tones)
-    )
-    additions: t.List[str] = []
-    omissions: t.List[str] = []
-    if figure in ('', '5', '53', '5/3', '3'):
-        threshold = 7
-    else:
-        threshold = 8
-    for _, added_or_removed, above_or_below, alteration, factor in added_tone_tuples:
-        if added_or_removed == '-':
-            omissions.append(f'[no{factor}]')
-            continue
-        if added_or_removed != '+' and int(factor) < threshold:
-            if above_or_below == 'v' or alteration in ('b', ''):
-                increment = -1
-            else:
-                increment = 1
-            replaced_factor = str(int(factor) + increment)
-            omissions.append(f'[no{replaced_factor}]')
-=======
     added_tone_tuples: t.List[t.Tuple[str, str, str, str]] = re.findall(
         r'''
             (\+|-)?  # indicates whether to add or remove chord factor
@@ -1035,7 +1004,6 @@
                 omissions.append(f'[no{factor + 1}]')
             else:
                 omissions.append(f'[no{factor - 1}]')
->>>>>>> 2967fdce
         additions.append(f'[add{alteration}{factor}]')
     return primary + ''.join(omissions) + ''.join(additions) + secondary
 
