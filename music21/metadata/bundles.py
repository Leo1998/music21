# -*- coding: utf-8 -*-
#------------------------------------------------------------------------------
# Name:         bundles.py
# Purpose:      music21 classes for representing score and work meta-data
#
# Authors:      Christopher Ariza
#               Michael Scott Cuthbert
#               Josiah Oberholtzer
#
# Copyright:    Copyright © 2010, 2012-14 Michael Scott Cuthbert and the music21
#               Project
# License:      LGPL or BSD, see license.txt
#------------------------------------------------------------------------------

import os
import pathlib
import pickle
import time
import unittest

from collections import OrderedDict

from music21 import common
from music21 import exceptions21


#------------------------------------------------------------------------------


from music21 import environment
environLocal = environment.Environment(os.path.basename(__file__))


class MetadataBundleException(exceptions21.Music21Exception):
    pass

#------------------------------------------------------------------------------


class MetadataEntry:
    '''
    An entry in a metadata bundle.

    The metadata entry holds information about the source of the metadata,
    and can be parsed to reconstitute the score object the metadata was
    derived from:

    >>> from music21 import metadata
    >>> coreBundle = corpus.corpora.CoreCorpus().metadataBundle
    >>> metadataEntry = coreBundle.search('bwv66.6')[0]
    >>> metadataEntry
    <music21.metadata.bundles.MetadataEntry: bach_bwv66_6_mxl>

    The source path of the metadata entry refers to the file path at which its
    score file is found:

    >>> metadataEntry.sourcePath
    'bach/bwv66.6.mxl'

    The metadata property contains its :class:`~music21.metadata.RichMetadata` object:

    >>> metadataEntry.metadata
    <music21.metadata.RichMetadata object at 0x...>

    And the metadata entry can be parsed:

    >>> metadataEntry.parse()
    <music21.stream.Score ...>
    '''

    ### INITIALIZER ###

    def __init__(self,
                 sourcePath=None,
                 number=None,
                 metadataPayload=None,
                 corpusName=None,
                 ):
        self._sourcePath = sourcePath
        self._number = number
        self._metadataPayload = metadataPayload
        self._corpusName = corpusName

    ### SPECIAL METHODS ###

    def __getnewargs__(self):
        return (
            self.sourcePath,
            self.metadata,
            self.number,
            )

    def __repr__(self):
        return '<{0}.{1}: {2}>'.format(
            self.__class__.__module__,
            self.__class__.__name__,
            self.corpusPath,
            )
        
    @classmethod
    def __fspath__(cls, metadataEntryObject):
        '''
        for Py3.6 to allow MetadataEntries to be used where filepaths are being employed
        
        Returns self.sourcePath()
        
        >>> mde1 = metadata.bundles.MetadataEntry(sourcePath='/tmp/myFile.xml')
        >>> type(mde1).__fspath__(mde1)
        '/tmp/myFile.xml'
        '''
        return metadataEntryObject.sourcePath

    ### PUBLIC METHODS ###

    def parse(self):
        from music21 import corpus
        if self.number is not None:
            return corpus.parse(self.sourcePath, number=self.number)
        else:
            return corpus.parse(self.sourcePath)

    def show(self, showFormat=None):
        score = self.parse()
        score.show(showFormat)

    def search(self, query=None, field=None, **kwargs):
        # runs search on the RichMetadata object
        return self.metadata.search(query, field, **kwargs)

    ### PUBLIC PROPERTIES ###

    @property
    def corpusPath(self):
        return MetadataBundle.corpusPathToKey(self.sourcePath, self.number)

    @property
    def metadata(self):
        '''
        Returns the Metadata object that is stored in the bundle.
        '''
        return self._metadataPayload
    
    @property
    def number(self):
        return self._number

    @property
    def sourcePath(self):
        return self._sourcePath

    @property
    def corpusName(self):
        return self._corpusName


#------------------------------------------------------------------------------


class MetadataBundle:
    r'''
    An object that provides access to, searches within, and stores and loads
    multiple Metadata objects.

    >>> from music21 import corpus, metadata
    >>> coreBundle = corpus.corpora.CoreCorpus().metadataBundle
    >>> coreBundle
    <music21.metadata.bundles.MetadataBundle 'core': {150... entries}>

    >>> searchResults = coreBundle.search('bach', field='composer')
    >>> searchResults
    <music21.metadata.bundles.MetadataBundle {25 entries}>

    >>> resultsEntries = searchResults.search('3/4')
    >>> resultsEntries
    <music21.metadata.bundles.MetadataBundle {6 entries}>


    Results are ordered by their source path:

    >>> resultsEntries[0]
    <music21.metadata.bundles.MetadataEntry: bach_bwv366_krn>

    To get a score out of the entry, call .parse()

    >>> resultsEntries[0].parse()
    <music21.stream.Score ...>

    A metadata bundle can be instantiated in three ways, (1) from a ``Corpus`` instance,
    or (2) a string indicating which corpus name to draw from, and then calling 
    .read() or (3) by calling 
    .metadataBundle on a corpus object.  This
    calls `.read()` automatically:


    Method 1:

    >>> coreCorpus = corpus.corpora.CoreCorpus()
    >>> coreBundle = metadata.bundles.MetadataBundle(coreCorpus)
    >>> localCorpus = corpus.corpora.LocalCorpus()
    >>> localBundle = metadata.bundles.MetadataBundle(localCorpus)

    Method 2:

    >>> coreBundle = metadata.bundles.MetadataBundle('core')
    >>> localBundle = metadata.bundles.MetadataBundle('local')

    After calling these you'll need to call ``read()``:

    >>> coreBundle
    <music21.metadata.bundles.MetadataBundle 'core': {0 entries}>
    >>> coreBundle.read()
    <music21.metadata.bundles.MetadataBundle 'core': {150... entries}>
    >>> coreBundle
    <music21.metadata.bundles.MetadataBundle 'core': {150... entries}>

    Method 3:

    >>> coreBundle = corpus.corpora.CoreCorpus().metadataBundle
    >>> localBundle = corpus.corpora.LocalCorpus().metadataBundle

    >>> coreBundle
    <music21.metadata.bundles.MetadataBundle 'core': {150... entries}>



    Additionally, any two metadata bundles can be operated on together as
    though they were sets, allowing us to build up more complex searches:

    >>> coreBundle = corpus.corpora.CoreCorpus().metadataBundle
    >>> bachBundle = coreBundle.search(
    ...     'bach',
    ...     field='composer',
    ...     )
    >>> bachBundle
    <music21.metadata.bundles.MetadataBundle {25 entries}>
    >>> tripleMeterBundle = coreBundle.search('3/4')
    >>> tripleMeterBundle
    <music21.metadata.bundles.MetadataBundle {1875 entries}>
    >>> bachBundle.intersection(tripleMeterBundle)
    <music21.metadata.bundles.MetadataBundle {6 entries}>

    Finally, a metadata bundle need not be associated with any corpus at all,
    and can be populated ad hoc:

    >>> anonymousBundle = metadata.bundles.MetadataBundle()
    >>> mdb = corpus.corpora.CoreCorpus().search('monteverdi')[:4]
    >>> paths = [common.getCorpusFilePath() / x.sourcePath for x in mdb]
    >>> failedPaths = anonymousBundle.addFromPaths(
    ...     paths, useMultiprocessing=False)
    >>> failedPaths
    []
    >>> anonymousBundle
    <music21.metadata.bundles.MetadataBundle {4 entries}>
    '''

    ### INITIALIZER ###

    def __init__(self, expr=None):
        from music21 import corpus
        self._metadataEntries = OrderedDict()
        if not isinstance(expr, (str, corpus.corpora.Corpus, type(None))):
            raise MetadataBundleException("Need to take a string, corpus, or None as expression")

        self._corpus = None

        if isinstance(expr, corpus.corpora.Corpus):
            self._name = expr.name
            self.corpus = expr
        else:
            self._name = expr
            self.corpus = None

    ### SPECIAL METHODS ###

    def __and__(self, metadataBundle):
        r'''
        Compute the set-wise `and` of two metadata bundles:

        >>> from music21 import metadata
        >>> coreBundle = corpus.corpora.CoreCorpus().metadataBundle
        >>> bachBundle = coreBundle.search(
        ...     'bach',
        ...     field='composer',
        ...     )
        >>> bachBundle
        <music21.metadata.bundles.MetadataBundle {25 entries}>
        >>> tripleMeterBundle = coreBundle.search('3/4')
        >>> tripleMeterBundle
        <music21.metadata.bundles.MetadataBundle {1875 entries}>
        >>> bachBundle & tripleMeterBundle
        <music21.metadata.bundles.MetadataBundle {6 entries}>

        Returns a new metadata bundle.
        '''
        return self._apply_set_operation(
            metadataBundle,
            '__and__',
            )

    def __eq__(self, other):
        '''
        True if `expr` is of the same type, and contains an identical set of
        entries, otherwise false:

        >>> from music21 import metadata
        >>> coreBundle = corpus.corpora.CoreCorpus().metadataBundle
        >>> bachBundle = coreBundle.search(
        ...     'bach',
        ...     field='composer',
        ...     )
        >>> corelliBundle = coreBundle.search(
        ...     'corelli',
        ...     field='composer',
        ...     )
        >>> bachBundle == corelliBundle
        False
        >>> bachBundle == coreBundle.search(
        ...     'bach',
        ...     field='composer',
        ...     )
        True
        >>> bachBundle == 'foo'
        False

        '''
        if hasattr(other, '_metadataEntries'):
            if self._metadataEntries == other._metadataEntries:
                return True
        return False

    def __ge__(self, metadataBundle):
        '''
        True when one metadata bundle is either a superset or an identical set
        to another bundle:

        >>> from music21 import metadata
        >>> coreBundle = corpus.corpora.CoreCorpus().metadataBundle
        >>> bachBundle = coreBundle.search(
        ...     'bach',
        ...     field='composer',
        ...     )
        >>> corelliBundle = coreBundle.search(
        ...     'corelli',
        ...     field='composer',
        ...     )
        >>> bachBundle >= bachBundle
        True
        >>> bachBundle >= corelliBundle
        False
        >>> bachBundle >= coreBundle
        False
        >>> corelliBundle >= bachBundle
        False
        >>> corelliBundle >= corelliBundle
        True
        >>> corelliBundle >= coreBundle
        False
        >>> coreBundle >= bachBundle
        True
        >>> coreBundle >= corelliBundle
        True
        >>> coreBundle >= coreBundle
        True

        Returns boolean.
        '''
        return self._apply_set_predicate(metadataBundle, '__ge__')

    def __getitem__(self, i):
        return list(self._metadataEntries.values())[i]

    def __gt__(self, metadataBundle):
        '''
        True when one metadata bundle is either a subset or an identical set to
        another bundle:

        >>> from music21 import metadata
        >>> coreBundle = corpus.corpora.CoreCorpus().metadataBundle
        >>> bachBundle = coreBundle.search(
        ...     'bach',
        ...     field='composer',
        ...     )
        >>> corelliBundle = coreBundle.search(
        ...     'corelli',
        ...     field='composer',
        ...     )
        >>> bachBundle > bachBundle
        False
        >>> bachBundle > corelliBundle
        False
        >>> bachBundle > coreBundle
        False
        >>> corelliBundle > bachBundle
        False
        >>> corelliBundle > corelliBundle
        False
        >>> corelliBundle > coreBundle
        False
        >>> coreBundle > bachBundle
        True
        >>> coreBundle > corelliBundle
        True
        >>> coreBundle > coreBundle
        False


        Returns boolean.
        '''
        return self._apply_set_predicate(metadataBundle, '__gt__')

    def __le__(self, metadataBundle):
        '''
        True when one metadata bundle is either a subset or an identical set to
        another bundle:

        >>> from music21 import metadata
        >>> coreBundle = corpus.corpora.CoreCorpus().metadataBundle
        >>> bachBundle = coreBundle.search(
        ...     'bach',
        ...     field='composer',
        ...     )
        >>> corelliBundle = coreBundle.search(
        ...     'corelli',
        ...     field='composer',
        ...     )

        >>> bachBundle <= bachBundle
        True
        >>> bachBundle <= corelliBundle
        False
        >>> bachBundle <= coreBundle
        True
        >>> corelliBundle <= bachBundle
        False
        >>> corelliBundle <= corelliBundle
        True
        >>> corelliBundle <= coreBundle
        True
        >>> coreBundle <= bachBundle
        False
        >>> coreBundle <= corelliBundle
        False
        >>> coreBundle <= coreBundle
        True

        Returns boolean.
        '''
        return self._apply_set_predicate(metadataBundle, '__le__')

    def __len__(self):
        return len(self._metadataEntries)

    def __lt__(self, metadataBundle):
        '''
        True when one metadata bundle is a subset of another bundle:

        >>> from music21 import metadata
        >>> coreBundle = corpus.corpora.CoreCorpus().metadataBundle
        >>> bachBundle = coreBundle.search(
        ...     'bach',
        ...     field='composer',
        ...     )
        >>> corelliBundle = coreBundle.search(
        ...     'corelli',
        ...     field='composer',
        ...     )
        >>> bachBundle < bachBundle
        False
        >>> bachBundle < corelliBundle
        False
        >>> bachBundle < coreBundle
        True
        >>> corelliBundle < bachBundle
        False
        >>> corelliBundle < corelliBundle
        False
        >>> corelliBundle < coreBundle
        True
        >>> coreBundle < bachBundle
        False
        >>> coreBundle < corelliBundle
        False
        >>> coreBundle < coreBundle
        False

        Return boolean.
        '''
        return self._apply_set_predicate(metadataBundle, '__lt__')

    def __ne__(self, expr):
        return self != expr

    def __or__(self, metadataBundle):
        r'''
        Compute the set-wise `or` of two metadata bundles:

        >>> from music21 import metadata
        >>> coreBundle = corpus.corpora.CoreCorpus().metadataBundle
        >>> bachBundle = coreBundle.search(
        ...     'bach',
        ...     field='composer',
        ...     )
        >>> bachBundle
        <music21.metadata.bundles.MetadataBundle {25 entries}>
        >>> corelliBundle = coreBundle.search(
        ...     'corelli',
        ...     field='composer',
        ...     )
        >>> corelliBundle
        <music21.metadata.bundles.MetadataBundle {1 entry}>
        >>> bachBundle | corelliBundle
        <music21.metadata.bundles.MetadataBundle {26 entries}>

        Returns a new metadata bundle.
        '''
        return self._apply_set_operation(
            metadataBundle,
            '__or__',
            )

    def __repr__(self):
        if len(self) == 1:
            status = '{1 entry}'
        else:
            status = '{{{0} entries}}'.format(len(self))
        if self.name is not None:
            status = '{0!r}: '.format(self.name) + status
        return '<{0}.{1} {2}>'.format(
            self.__class__.__module__,
            self.__class__.__name__,
            status,
            )

    def __sub__(self, metadataBundle):
        r'''
        Compute the set-wise `subtraction` of two metadata bundles:

        >>> from music21 import metadata
        >>> coreBundle = corpus.corpora.CoreCorpus().metadataBundle
        >>> bachBundle = coreBundle.search(
        ...     'bach',
        ...     field='composer',
        ...     )
        >>> bachBundle
        <music21.metadata.bundles.MetadataBundle {25 entries}>
        >>> tripleMeterBundle = coreBundle.search('3/4')
        >>> tripleMeterBundle
        <music21.metadata.bundles.MetadataBundle {1875 entries}>
        >>> bachBundle - tripleMeterBundle
        <music21.metadata.bundles.MetadataBundle {19 entries}>

        Returns a new metadata bundle.

        >>> bachBundle - bachBundle
        <music21.metadata.bundles.MetadataBundle {0 entries}>
        '''
        return self._apply_set_operation(
            metadataBundle,
            '__sub__',
            )

    def __xor__(self, metadataBundle):
        r'''
        Compute the set-wise `exclusive or` of two metadata bundles:

        >>> from music21 import metadata
        >>> coreBundle = corpus.corpora.CoreCorpus().metadataBundle
        >>> bachBundle = coreBundle.search(
        ...     'bach',
        ...     field='composer',
        ...     )
        >>> bachBundle
        <music21.metadata.bundles.MetadataBundle {25 entries}>

        >>> tripleMeterBundle = coreBundle.search('3/4')
        >>> tripleMeterBundle
        <music21.metadata.bundles.MetadataBundle {1875 entries}>
        >>> bachBundle ^ tripleMeterBundle
        <music21.metadata.bundles.MetadataBundle {1888 entries}>

        Returns a new metadata bundle.
        '''
        return self._apply_set_operation(
            metadataBundle,
            '__xor__',
            )

    ### PRIVATE METHODS ###

    def _apply_set_operation(self, metadataBundle, operator):
        if not isinstance(metadataBundle, type(self)):
            raise MetadataBundleException("metadataBundle must be a MetadataBundle")
        selfKeys = set(self._metadataEntries.keys())
        otherKeys = set(metadataBundle._metadataEntries.keys())
        resultKeys = getattr(selfKeys, operator)(otherKeys)
        resultBundle = type(self)()
        for key in resultKeys:
            if key in self._metadataEntries:
                metadataEntry = self._metadataEntries[key]
            else:
                metadataEntry = metadataBundle._metadataEntries[key]
            resultBundle._metadataEntries[key] = metadataEntry

        mdbItems = list(resultBundle._metadataEntries.items())
        resultBundle._metadataEntries = OrderedDict(sorted(mdbItems,
                                                           key=lambda mde: mde[1].sourcePath))
        return resultBundle

    def _apply_set_predicate(self, metadataBundle, predicate):
        if not isinstance(metadataBundle, type(self)):
            raise MetadataBundleException("metadataBundle must be a MetadataBundle")
        selfKeys = set(self._metadataEntries.keys())
        otherKeys = set(metadataBundle._metadataEntries.keys())
        return getattr(selfKeys, predicate)(otherKeys)

    ### PUBLIC PROPERTIES ###

    ### PUBLIC PROPERTIES ###

    @property
    def corpus(self):
        r'''
        The `corpus.corpora.Corpus` object associated with the metadata
        bundle's name.

        >>> from music21 import metadata
        >>> coreBundle = corpus.corpora.CoreCorpus().metadataBundle
        >>> coreBundle
        <music21.metadata.bundles.MetadataBundle 'core': {150... entries}>
        >>> coreBundle.corpus
        <music21.corpus.corpora.CoreCorpus>
        '''
        if self._corpus is not None:
            cObj = common.unwrapWeakref(self._corpus)
            if cObj is not None:
                return cObj
            
        if self.name is None:
            return None
        
        from music21.corpus import manager
        return manager.fromName(self.name)

    @corpus.setter
    def corpus(self, newCorpus):
        self._corpus = common.wrapWeakref(newCorpus)


    @property
    def filePath(self):
        r'''
        The filesystem name of the cached metadata bundle, if the metadata
        bundle's name is not None.
        
        >>> ccPath = corpus.corpora.CoreCorpus().metadataBundle.filePath
        >>> ccPath.name
        'core.json'
        >>> '_metadataCache' in ccPath.parts
        True
        
        >>> localPath = corpus.corpora.LocalCorpus().metadataBundle.filePath
        >>> localPath.name
        'local.json'
        
        Local corpora metadata is stored in the scratch dir, not the
        corpus directory
        
        >>> '_metadataCache' in localPath.parts
        False
        
        >>> funkCorpus = corpus.corpora.LocalCorpus('funk')
        >>> funkPath = funkCorpus.metadataBundle.filePath
        >>> funkPath.name
        'local-funk.json'
        '''
        c = self.corpus
        if c is None:
            return None
        else:
            cfp = c.cacheFilePath
            if not isinstance(cfp, pathlib.Path):
                return pathlib.Path(cfp)
            else:
                return cfp

    @property
    def name(self):
        r'''
        The name of the metadata bundle.

        Can be 'core', 'local', '{name}' where name is the name
        of a named local corpus or None.

        The names 'core' and 'local' refer to the core and local 
        corpuses respectively: (virtual corpus is currently offline)

        >>> from music21 import metadata
        >>> metadata.bundles.MetadataBundle().name is None
        True
        >>> corpus.corpora.CoreCorpus().metadataBundle.name
        'core'

        >>> funkCorpus = corpus.corpora.LocalCorpus('funk')
        >>> funkCorpus.metadataBundle.name
        'funk'

        Return string or None.
        '''
        return self._name

    ### PUBLIC METHODS ###

    def addFromPaths(
        self,
        paths,
        parseUsingCorpus=False,
        useMultiprocessing=True,
        storeOnDisk=True,
        verbose=False
        ):
        '''
        Parse and store metadata from numerous files.

        If any files cannot be loaded, their file paths will be collected in a
        list that is returned.

        Returns a list of file paths with errors and stores the extracted
        metadata in `self._metadataEntries`.

        >>> from music21 import corpus, metadata
        >>> metadataBundle = metadata.bundles.MetadataBundle()
        >>> p = corpus.corpora.CoreCorpus().getWorkList('bach/bwv66.6')
        >>> metadataBundle.addFromPaths(
        ...     p,
        ...     parseUsingCorpus=False,
        ...     useMultiprocessing=False,
        ...     storeOnDisk=False, #_DOCS_HIDE
        ...     )
        []
        >>> len(metadataBundle._metadataEntries)
        1

        Set Verbose to True to get updates even if debug is off.
        '''
        from music21 import metadata
        jobs = []
        accumulatedResults = []
        accumulatedErrors = []
        if self.filePath is not None and os.path.exists(self.filePath):
            metadataBundleModificationTime = os.path.getctime(self.filePath)
        else:
            metadataBundleModificationTime = time.time()

        message = 'MetadataBundle Modification Time: {0}'.format(
                metadataBundleModificationTime)

        if verbose is True:
            environLocal.warn(message)
        else:
            environLocal.printDebug(message)

        currentJobNumber = 0
        skippedJobsCount = 0
        for path in paths:
            key = self.corpusPathToKey(path)
            if key in self._metadataEntries:
                pathModificationTime = path.stat().st_ctime
                if pathModificationTime < metadataBundleModificationTime:
                    skippedJobsCount += 1
                    continue
            currentJobNumber += 1
            corpusName = self.name
            if corpusName is None:
                corpusName = 'core' # TODO: remove this after rebuilding
                
            if corpusName.startswith('local-'):
                corpusName = corpusName[6:]
                
            job = metadata.caching.MetadataCachingJob(
                path,
                jobNumber=currentJobNumber,
                parseUsingCorpus=parseUsingCorpus,
                corpusName=corpusName,
                )
            jobs.append(job)
        currentIteration = 0
        message = 'Skipped {0} sources already in cache.'.format(
            skippedJobsCount)
        if verbose is True:
            environLocal.warn(message)
        else:
            environLocal.printDebug(message)


        if useMultiprocessing:
            jobProcessor = metadata.caching.JobProcessor.process_parallel
        else:
            jobProcessor = metadata.caching.JobProcessor.process_serial
        for result in jobProcessor(jobs):
            message = metadata.caching.JobProcessor._report(
                len(jobs),
                result['remainingJobs'],
                result['filePath'],
                len(accumulatedErrors),
                )
            if verbose is True:
                environLocal.warn(message)
            else:
                environLocal.printDebug(message)


            currentIteration += 1
            accumulatedResults.extend(result['metadataEntries'])
            accumulatedErrors.extend(result['errors'])
            for metadataEntry in result['metadataEntries']:
                self._metadataEntries[metadataEntry.corpusPath] = metadataEntry
            if (currentIteration % 50) and (storeOnDisk is True) == 0:
                self.write()
        self.validate()
        if storeOnDisk is True:
            self.write()
        return accumulatedErrors

    def clear(self):
        r'''
        Clear all keys in a metadata bundle:

        >>> from music21 import metadata
        >>> coreBundle = corpus.corpora.CoreCorpus().metadataBundle
        >>> bachBundle = coreBundle.search(
        ...     'bach',
        ...     field='composer',
        ...     )
        >>> bachBundle
        <music21.metadata.bundles.MetadataBundle {25 entries}>

        >>> bachBundle.clear()
        >>> bachBundle
        <music21.metadata.bundles.MetadataBundle {0 entries}>

        Returns None.
        '''
        self._metadataEntries.clear()

    @staticmethod
    def corpusPathToKey(filePath, number=None):
        r'''
        Given a file path or corpus path, return the metadata key:

        >>> from music21 import metadata
        >>> mb = metadata.bundles.MetadataBundle()
        >>> key = mb.corpusPathToKey('bach/bwv1007/prelude')
        >>> key.endswith('bach_bwv1007_prelude')
        True

        >>> key = mb.corpusPathToKey('corelli/opus3no1/1grave.xml')
        >>> key.endswith('corelli_opus3no1_1grave_xml')
        True
        '''
        if isinstance(filePath, pathlib.Path):
            try:
                filePath = filePath.relative_to(common.getSourceFilePath() / 'corpus')
            except ValueError:
                pass
            
            parts = filePath.parts
            if parts[0] == '/' and len(parts) > 1:
                parts = parts[1:]
            
            corpusPath = '_'.join(parts)
        else:
            if 'corpus' in filePath:
                # get filePath after corpus
                corpusPath = filePath.split('corpus')[-1]
            else:
                corpusPath = filePath
    
            if corpusPath.startswith(os.sep):
                corpusPath = corpusPath[1:]
            corpusPath = corpusPath.replace('/', '_')
            corpusPath = corpusPath.replace(os.sep, '_')
        
        corpusPath = corpusPath.replace('.', '_')
        # append name to metadata path
        if number is not None:
            return '{0}_{1}'.format(corpusPath, number)
        return corpusPath

    def delete(self):
        r'''
        Delete the filesystem cache of a named metadata bundle.

        Does not delete the in-memory metadata bundle.

        Return none.
        '''
        if self.filePath is not None:
            if os.path.exists(self.filePath):
                os.remove(self.filePath)
        return self

    def difference(self, metadataBundle):
        r'''
        Compute the set-wise difference of two metadata bundles:

        >>> from music21 import metadata
        >>> coreBundle = corpus.corpora.CoreCorpus().metadataBundle

        >>> bachBundle = coreBundle.search(
        ...     'bach',
        ...     field='composer',
        ...     )
        >>> bachBundle
        <music21.metadata.bundles.MetadataBundle {25 entries}>

        >>> tripleMeterBundle = coreBundle.search('3/4')
        >>> tripleMeterBundle
        <music21.metadata.bundles.MetadataBundle {1875 entries}>

        >>> bachBundle.difference(tripleMeterBundle)
        <music21.metadata.bundles.MetadataBundle {19 entries}>

        Returns a new metadata bundle.
        '''
        return self._apply_set_operation(
            metadataBundle,
            'difference',
            )

    def intersection(self, metadataBundle):
        r'''
        Compute the set-wise intersection of two metadata bundles:

        >>> from music21 import metadata
        >>> coreBundle = corpus.corpora.CoreCorpus().metadataBundle

        >>> bachBundle = coreBundle.search(
        ...     'bach',
        ...     field='composer',
        ...     )
        >>> bachBundle
        <music21.metadata.bundles.MetadataBundle {25 entries}>

        >>> tripleMeterBundle = coreBundle.search('3/4')
        >>> tripleMeterBundle
        <music21.metadata.bundles.MetadataBundle {1875 entries}>

        >>> bachBundle.intersection(tripleMeterBundle)
        <music21.metadata.bundles.MetadataBundle {6 entries}>

        Returns a new MetadataBundle.
        '''
        return self._apply_set_operation(
            metadataBundle,
            'intersection',
            )

    def isdisjoint(self, metadataBundle):
        r'''
        True if the set of keys in one metadata bundle are disjoint with
        the set of keys in another:

        >>> from music21 import metadata
        >>> coreBundle = corpus.corpora.CoreCorpus().metadataBundle

        >>> bachBundle = coreBundle.search(
        ...     'bach',
        ...     field='composer',
        ...     )
        >>> bachBundle
        <music21.metadata.bundles.MetadataBundle {25 entries}>

        >>> corelliBundle = coreBundle.search(
        ...     'corelli',
        ...     field='composer',
        ...     )
        >>> corelliBundle
        <music21.metadata.bundles.MetadataBundle {1 entry}>

        >>> bachBundle.isdisjoint(corelliBundle)
        True

        >>> tripleMeterBundle = coreBundle.search('3/4')
        >>> tripleMeterBundle
        <music21.metadata.bundles.MetadataBundle {1875 entries}>

        >>> bachBundle.isdisjoint(tripleMeterBundle)
        False

        Returns boolean.
        '''
        return self._apply_set_predicate(metadataBundle, 'isdisjoint')

    def issubset(self, metadataBundle):
        r'''
        True if the set of keys in one metadata bundle are a subset of
        the keys in another:

        >>> from music21 import metadata
        >>> coreBundle = corpus.corpora.CoreCorpus().metadataBundle

        >>> bachBundle = coreBundle.search(
        ...     'bach',
        ...     field='composer',
        ...     )
        >>> bachBundle
        <music21.metadata.bundles.MetadataBundle {25 entries}>

        >>> tripleMeterBachBundle = bachBundle.search('3/4')
        >>> tripleMeterBachBundle
        <music21.metadata.bundles.MetadataBundle {6 entries}>

        >>> tripleMeterBachBundle.issubset(bachBundle)
        True

        >>> bachBundle.issubset(tripleMeterBachBundle)
        False

        Returns boolean.
        '''
        return self._apply_set_predicate(metadataBundle, 'issubset')

    def issuperset(self, metadataBundle):
        r'''
        True if the set of keys in one metadata bundle are a superset of
        the keys in another:

        >>> from music21 import metadata
        >>> coreBundle = corpus.corpora.CoreCorpus().metadataBundle

        >>> bachBundle = coreBundle.search(
        ...     'bach',
        ...     field='composer',
        ...     )
        >>> bachBundle
        <music21.metadata.bundles.MetadataBundle {25 entries}>

        >>> tripleMeterBachBundle = bachBundle.search('3/4')
        >>> tripleMeterBachBundle
        <music21.metadata.bundles.MetadataBundle {6 entries}>

        >>> tripleMeterBachBundle.issuperset(bachBundle)
        False

        >>> bachBundle.issuperset(tripleMeterBachBundle)
        True

        Returns boolean.
        '''
        return self._apply_set_predicate(metadataBundle, 'issuperset')

    @staticmethod
    def listSearchFields():
        r'''
        List all available search field names:

        >>> for field in metadata.bundles.MetadataBundle.listSearchFields():
        ...     field
        ...
        'actNumber'
        'alternativeTitle'
        'ambitus'
        'associatedWork'
        'collectionDesignation'
        'commission'
        'composer'
        'copyright'
        'countryOfComposition'
        'date'
        'dedication'
        'groupTitle'
        'keySignatureFirst'
        'keySignatures'
        'localeOfComposition'
        'movementName'
        'movementNumber'
        'noteCount'
        'number'
        'numberOfParts'
        'opusNumber'
        'parentTitle'
        'pitchHighest'
        'pitchLowest'
        'popularTitle'
        'quarterLength'
        'sceneNumber'
        'sourcePath'
        'tempoFirst'
        'tempos'
        'textLanguage'
        'textOriginalLanguage'
        'timeSignatureFirst'
        'timeSignatures'
        'title'
        'volume'
        '''
        from music21 import metadata
        return tuple(sorted(metadata.RichMetadata.searchAttributes))

    def read(self, filePath=None):
        r'''
        Load cached metadata from the file path suggested by the name of this
        MetadataBundle ('core', 'local', or a name).

        If a specific filepath is given with the `filePath` keyword, attempt to
        load cached metadata from the file at that location.

        If `filePath` is None, and `self.filePath` is also None, do nothing.

        >>> #_DOCS_SHOW coreBundle = metadata.bundles.MetadataBundle('core').read()

        If a metadata is unnamed, and no file path is specified, an exception
        will be thrown:

        >>> anonymousBundle = metadata.bundles.MetadataBundle().read()
        Traceback (most recent call last):
        music21.exceptions21.MetadataException: Unnamed MetadataBundles have
            no default file path to read from.

        '''
        timer = common.Timer()
        timer.start()
        if filePath is None:
            filePath = self.filePath
        if filePath is None and self.name is None:
            raise exceptions21.MetadataException(
                'Unnamed MetadataBundles have no default file path to read '
                'from.')
        if not isinstance(filePath, pathlib.Path):
            filePath = pathlib.Path(filePath)
            
        if not filePath.exists():
            environLocal.printDebug('no metadata found for: {0!r}; '
                'try building cache with corpus.cacheMetadata({1!r})'.format(
                    self.name, self.name))
            return self
<<<<<<< HEAD
        
        with filePath.open('rb') as pickledFile:
            newMdb = pickle.load(pickledFile)

        self._metadataEntries = newMdb._metadataEntries

=======
        jst = freezeThaw.JSONThawer(self)
        jst.jsonRead(str(filePath))
>>>>>>> 38a6f47f
        environLocal.printDebug([
            'MetadataBundle: loading time:',
            self.name,
            timer(),
            'md items:',
            len(self._metadataEntries)
            ])
        return self

    def search(self, query=None, field=None, fileExtensions=None, **kwargs):
        r'''
        Perform search, on all stored metadata, permit regular expression
        matching.

        >>> workList = corpus.corpora.CoreCorpus().getWorkList('ciconia')
        >>> metadataBundle = metadata.bundles.MetadataBundle()
        >>> failedPaths = metadataBundle.addFromPaths(
        ...     workList,
        ...     parseUsingCorpus=False,
        ...     useMultiprocessing=False,
        ...     storeOnDisk=False, #_DOCS_HIDE
        ...     )
        >>> failedPaths
        []

        >>> searchResult = metadataBundle.search(
        ...     'cicon',
        ...     field='composer'
        ...     )
        >>> searchResult
        <music21.metadata.bundles.MetadataBundle {1 entry}>
        >>> len(searchResult)
        1
        >>> searchResult[0]
        <music21.metadata.bundles.MetadataEntry: ciconia_quod_jactatur_xml>
        >>> searchResult = metadataBundle.search(
        ...     'cicon',
        ...     field='composer',
        ...     fileExtensions=('.krn',),
        ...     )
        >>> len(searchResult) # no files in this format
        0

        >>> searchResult = metadataBundle.search(
        ...     'cicon',
        ...     field='composer',
        ...     fileExtensions=('.xml'),
        ...     )
        >>> len(searchResult)
        1
        
        Searches can also use keyword args:
        
        >>> metadataBundle.search(composer='cicon')
        <music21.metadata.bundles.MetadataBundle {1 entry}>
        '''
        if fileExtensions is not None and not common.isIterable(fileExtensions):
            fileExtensions = [fileExtensions]
            
        newMetadataBundle = MetadataBundle()
        if query is None and field is None:
            if not kwargs:
                raise MetadataBundleException("Query cannot be empty")
            field, query = kwargs.popitem()
        
        for key in self._metadataEntries:
            metadataEntry = self._metadataEntries[key]
            # ignore stub entries
            if metadataEntry.metadata is None:
                continue
            sp = metadataEntry.sourcePath
            if not isinstance(sp, pathlib.Path):
                sp = pathlib.Path(sp)

            if metadataEntry.search(query, field)[0]:
                include = False
                if fileExtensions is not None:
                    for fileExtension in fileExtensions:
                        if fileExtension and fileExtension[0] != '.':
                            fileExtension = '.' + fileExtension
                            
                        if sp.suffix == fileExtension:
                            include = True
                            break
                        elif (fileExtension.endswith('xml')
                                and sp.suffix in ('.mxl', '.mx')):
                            include = True
                            break
                else:
                    include = True
                if include and key not in newMetadataBundle._metadataEntries:
                    newMetadataBundle._metadataEntries[key] = metadataEntry
        newMetadataBundle._metadataEntries = OrderedDict(
                                sorted(list(newMetadataBundle._metadataEntries.items()),
                                                        key=lambda mde: mde[1].sourcePath))

        if kwargs:
            return newMetadataBundle.search(**kwargs)

        return newMetadataBundle

    def symmetric_difference(self, metadataBundle):
        r'''
        Compute the set-wise symmetric differnce of two metadata bundles:

        >>> from music21 import metadata
        >>> coreBundle = corpus.corpora.CoreCorpus().metadataBundle
        >>> bachBundle = coreBundle.search(
        ...     'bach',
        ...     field='composer',
        ...     )
        >>> bachBundle
        <music21.metadata.bundles.MetadataBundle {25 entries}>
        >>> tripleMeterBundle = coreBundle.search('3/4')
        >>> tripleMeterBundle
        <music21.metadata.bundles.MetadataBundle {1875 entries}>
        >>> bachBundle.symmetric_difference(tripleMeterBundle)
        <music21.metadata.bundles.MetadataBundle {1888 entries}>

        Returns a new MetadataBundle.
        '''
        return self._apply_set_operation(
            metadataBundle,
            'symmetric_difference',
            )

    def union(self, metadataBundle):
        r'''
        Compute the set-wise union of two metadata bundles:

        >>> coreBundle = corpus.corpora.CoreCorpus().metadataBundle
        >>> bachBundle = coreBundle.search(
        ...     'bach',
        ...     field='composer',
        ...     )
        >>> bachBundle
        <music21.metadata.bundles.MetadataBundle {25 entries}>
        >>> beethovenBundle = coreBundle.search(
        ...     'beethoven',
        ...     field='composer',
        ...     )
        >>> beethovenBundle
        <music21.metadata.bundles.MetadataBundle {20 entries}>

        >>> bachBundle.union(beethovenBundle)
        <music21.metadata.bundles.MetadataBundle {45 entries}>

        Returns a new MetadataBundle.
        '''
        return self._apply_set_operation(
            metadataBundle,
            'union',
            )

    def validate(self):
        r'''
        Validate each metadata entry in a metadata bundle.

        If the entry represents a non-virtual corpus asset, test that its
        source path is locatable on disk.  If not, remove the metadata entry
        from the metadata bundle.
        '''
        timer = common.Timer()
        timer.start()
        environLocal.printDebug(['MetadataBundle: validating...'])
        invalidatedKeys = []
        validatedPaths = set()
        for key, metadataEntry in self._metadataEntries.items():
            # MetadataEntries for core corpus items use a relative path as
            # their source path, always starting with 'music21/corpus'.
            sourcePath = metadataEntry.sourcePath
            if sourcePath in validatedPaths:
                continue
            
            if isinstance(sourcePath, str) and sourcePath.startswith('http:'):
                validatedPaths.add(metadataEntry.sourcePath)
                continue
            elif isinstance(sourcePath, str):
                sourcePath = pathlib.Path(sourcePath)
            
            if not sourcePath.is_absolute():
                sourcePath = common.getCorpusFilePath() / sourcePath
                
            if not sourcePath.exists():
                invalidatedKeys.append(key)

            validatedPaths.add(metadataEntry.sourcePath)
        for key in invalidatedKeys:
            del(self._metadataEntries[key])
        message = 'MetadataBundle: finished validating in {0} seconds.'.format(
            timer)
        environLocal.printDebug(message)
        return len(invalidatedKeys)

    def write(self, filePath=None):
        r'''
        Write the metadata bundle to disk as a JSON file.

        If `filePath` is None, use `self.filePath`.

        Returns the metadata bundle.

        >>> from music21 import metadata
        >>> bachBundle = corpus.corpora.CoreCorpus().metadataBundle.search(
        ...     'bach',
        ...     'composer',
        ...     )
        >>> bachBundle.filePath is None
        True

        >>> import os
        >>> import tempfile
        >>> tempFilePath = tempfile.mkstemp()[1]
        >>> bachBundle.write(filePath=tempFilePath)
        <music21.metadata.bundles.MetadataBundle {25 entries}>
        >>> os.remove(tempFilePath)
        '''
        filePath = filePath or self.filePath
        if self.filePath is not None:
            filePath = self.filePath
            environLocal.printDebug(['MetadataBundle: writing:', filePath])
            storedCorpusClient = self._corpus # no weakrefs allowed...
            self._corpus = None
            
            with open(filePath, 'wb') as outFp:
                pickle.dump(self, outFp, protocol=3) # 3 is a safe protocol for some time to come.
            self._corpus = storedCorpusClient

        return self


#------------------------------------------------------------------------------


class Test(unittest.TestCase):

    def runTest(self):
        pass
    
    def testOneFromCorpus(self):
        from music21.corpus.corpora import CoreCorpus
        cc = CoreCorpus()
        coreBundle = cc.metadataBundle
        metadataEntry = coreBundle.search('bwv66.6')[0]
        self.assertEqual(repr(metadataEntry), 
                         '<music21.metadata.bundles.MetadataEntry: bach_bwv66_6_mxl>')

    def testFileExtensions(self):
        from music21.corpus.corpora import CoreCorpus
        cc = CoreCorpus()
        workList = cc.getWorkList('ciconia')
        mdb = MetadataBundle()
        failedPaths = mdb.addFromPaths(
            workList,
            parseUsingCorpus=False,
            useMultiprocessing=False,
            storeOnDisk=False,
        )
        self.assertFalse(failedPaths)
        searchResult = mdb.search(
            'cicon',
            field='composer'
        )
        self.assertEqual(len(searchResult), 1)
        self.assertEqual(repr(searchResult[0]), 
                         '<music21.metadata.bundles.MetadataEntry: ciconia_quod_jactatur_xml>')
        searchResult = mdb.search(
            'cicon',
            field='composer',
            fileExtensions=('.krn',),
        )
        self.assertEqual(len(searchResult), 0)
        searchResult = mdb.search(
            'cicon',
            field='composer',
            fileExtensions=('.xml'),
        )
        self.assertEqual(len(searchResult), 1)
        
#------------------------------------------------------------------------------


_DOC_ORDER = (
    MetadataBundle,
    )

__all__ = [
    'MetadataEntry',
    'MetadataBundle',
    ]

if __name__ == "__main__":
    import music21
    music21.mainTest(Test) #, runTest='testFileExtensions')


#------------------------------------------------------------------------------<|MERGE_RESOLUTION|>--- conflicted
+++ resolved
@@ -1134,17 +1134,11 @@
                 'try building cache with corpus.cacheMetadata({1!r})'.format(
                     self.name, self.name))
             return self
-<<<<<<< HEAD
-        
         with filePath.open('rb') as pickledFile:
             newMdb = pickle.load(pickledFile)
 
         self._metadataEntries = newMdb._metadataEntries
 
-=======
-        jst = freezeThaw.JSONThawer(self)
-        jst.jsonRead(str(filePath))
->>>>>>> 38a6f47f
         environLocal.printDebug([
             'MetadataBundle: loading time:',
             self.name,
