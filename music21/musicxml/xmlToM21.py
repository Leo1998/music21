--- conflicted
+++ resolved
@@ -3940,21 +3940,12 @@
             self.setColor(mxObj, slur)
 
         for mxObj in mxNotations.findall('technical/hammer-on'):
-<<<<<<< HEAD
-            hammerOn = self.xmlOneSpanner(mxObj, n, articulations.HammerOn)
-            n.articulations.append(hammerOn)
-
-        for mxObj in mxNotations.findall('technical/pull-off'):
-            pullOff = self.xmlOneSpanner(mxObj, n, articulations.PullOff)
-            n.articulations.append(pullOff)
-=======
             ho = self.xmlOneSpanner(mxObj, n, articulations.HammerOn)
             n.articulations.append(ho)
 
         for mxObj in mxNotations.findall('technical/pull-off'):
             po = self.xmlOneSpanner(mxObj, n, articulations.PullOff)
             n.articulations.append(po)
->>>>>>> 8cb2387f
 
         for tagSearch in ('glissando', 'slide'):
             for mxObj in mxNotations.findall(tagSearch):
