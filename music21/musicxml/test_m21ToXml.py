--- conflicted
+++ resolved
@@ -119,56 +119,6 @@
 
         xmlOut = self.getXml(score)
 
-<<<<<<< HEAD
-        def stripInnerSpaces(txt):
-            return re.sub(r'\s+', ' ', txt)
-
-        self.assertIn(
-            stripInnerSpaces(
-                '''<measure implicit="no" number="0">
-                      <attributes>
-                        <divisions>10080</divisions>
-                      </attributes>
-                      <direction placement="below">
-                        <direction-type>
-                          <wedge number="1" spread="0" type="crescendo" />
-                        </direction-type>
-                      </direction>
-                      <forward>
-                        <duration>20160</duration>
-                      </forward>
-                      <direction placement="below">
-                        <direction-type>
-                          <wedge number="2" spread="15" type="diminuendo" />
-                        </direction-type>
-                      </direction>
-                      <direction placement="below">
-                        <direction-type>
-                          <wedge number="1" spread="15" type="stop" />
-                        </direction-type>
-                      </direction>
-                      <forward>
-                        <duration>20160</duration>
-                      </forward>
-                      <direction placement="below">
-                        <direction-type>
-                          <wedge number="2" spread="0" type="stop" />
-                        </direction-type>
-                      </direction>
-                      <backup>
-                        <duration>40320</duration>
-                      </backup>
-                      <note>
-                        <pitch>
-                          <step>C</step>
-                          <octave>4</octave>
-                        </pitch>
-                        <duration>40320</duration>
-                        <type>whole</type>
-                      </note>
-                </measure>'''),
-            stripInnerSpaces(xmlOut)
-=======
         self.assertIn(
             self.stripInnerSpaces(
                 '''<measure implicit="no" number="0">
@@ -214,7 +164,6 @@
                        </direction>
                    </measure>'''),
             self.stripInnerSpaces(xmlOut)
->>>>>>> 9638b03b
         )
 
 
