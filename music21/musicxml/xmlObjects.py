--- conflicted
+++ resolved
@@ -67,17 +67,11 @@
                                ('stopped', articulations.Stopped),
                                ('snap-pizzicato', articulations.SnapPizzicato),
                                ('string', articulations.StringIndication),
-<<<<<<< HEAD
                                # hammer-on and pull-off not implemented because handled
                                # in method objectAttachedSpannersToTechnicals of m21ToXml.py
                                # ('hammer-on', articulations.HammerOn),
                                # ('pull-off', articulations.PullOff),
-                               # bend not implemented because it needs many sub components
-=======
-                               ('hammer-on', articulations.HammerOn),
-                               ('pull-off', articulations.PullOff),
                                # bend not implemented because it needs many subcomponents
->>>>>>> aa7b0683
                                # ('bend', articulations.FretBend),
                                ('tap', articulations.FretTap),
                                ('fret', articulations.FretIndication),
