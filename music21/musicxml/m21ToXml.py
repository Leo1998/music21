# -*- coding: utf-8 -*-
# ------------------------------------------------------------------------------
# Name:         musicxml/m21ToXml.py
# Purpose:      Translate from music21 objects to musicxml representation
#
# Authors:      Christopher Ariza
#               Michael Scott Cuthbert
#
# Copyright:    Copyright © 2010-2012, 2015-19 Michael Scott Cuthbert and the music21 Project
# License:      BSD, see license.txt
# ------------------------------------------------------------------------------
'''
Converters for music21 objects to musicxml using ElementTree
'''
from collections import OrderedDict
import copy
import datetime
import fractions
import io
import math
import unittest
import warnings
import xml.etree.ElementTree as ET
from xml.etree.ElementTree import Element, SubElement, ElementTree
from typing import Dict, List, Optional, Union

# external dependencies
import webcolors

# modules that import this include converter.py.
# thus, cannot import these here
from music21 import base
from music21 import common
from music21 import defaults
from music21 import exceptions21

from music21 import articulations
from music21 import bar
from music21 import clef
from music21 import chord
from music21 import duration
<<<<<<< HEAD
from music21.instrument import Instrument, deduplicate
=======
from music21 import harmony
>>>>>>> 5ef72f73
from music21 import metadata
from music21 import note
from music21 import meter
from music21 import pitch
from music21 import spanner
from music21 import stream
from music21 import style
from music21 import tempo
from music21.stream.iterator import OffsetIterator

from music21.musicxml import helpers
from music21.musicxml.partStaffExporter import PartStaffExporterMixin
from music21.musicxml import xmlObjects
from music21.musicxml.xmlObjects import MusicXMLExportException
from music21.musicxml.xmlObjects import MusicXMLWarning

from music21 import environment
_MOD = "musicxml.m21ToXml"
environLocal = environment.Environment(_MOD)

# ------------------------------------------------------------------------------

def typeToMusicXMLType(value):
    '''Convert a music21 type to a MusicXML type.

    >>> musicxml.m21ToXml.typeToMusicXMLType('longa')
    'long'
    >>> musicxml.m21ToXml.typeToMusicXMLType('quarter')
    'quarter'
    >>> musicxml.m21ToXml.typeToMusicXMLType('inexpressible')
    Traceback (most recent call last):
    music21.musicxml.xmlObjects.MusicXMLExportException:
    Cannot convert inexpressible durations to MusicXML.
    >>> musicxml.m21ToXml.typeToMusicXMLType('zero')
    Traceback (most recent call last):
    music21.musicxml.xmlObjects.MusicXMLExportException:
    Cannot convert durations without types to MusicXML.
    '''
    # MusicXML uses long instead of longa
    if value == 'longa':
        return 'long'
    elif value == '2048th':
        raise MusicXMLExportException('Cannot convert "2048th" duration to MusicXML (too short).')
    elif value == 'inexpressible':
        raise MusicXMLExportException('Cannot convert inexpressible durations to MusicXML.')
    elif value == 'zero':
        raise MusicXMLExportException('Cannot convert durations without types to MusicXML.')
    else:
        return value


def normalizeColor(color):
    '''
    Normalize a css3 name to hex or leave it alone...

    >>> musicxml.m21ToXml.normalizeColor('')
    ''
    >>> musicxml.m21ToXml.normalizeColor('red')
    '#FF0000'
    >>> musicxml.m21ToXml.normalizeColor('#00ff00')
    '#00FF00'
    '''
    if color in (None, ''):
        return color
    if '#' not in color:
        return webcolors.name_to_hex(color).upper()
    else:
        return color.upper()


def getMetadataFromContext(s):
    # noinspection PyShadowingNames
    '''
    Get metadata from site or context, so that a Part
    can be shown and have the rich metadata of its Score

    >>> s = stream.Stream()
    >>> s2 = s.transpose(4)
    >>> md = metadata.Metadata()
    >>> md.title = 'emptiness'
    >>> s.metadata = md
    >>> s2.metadata is None
    True
    >>> musicxml.m21ToXml.getMetadataFromContext(s2).title
    'emptiness'
    >>> musicxml.m21ToXml.getMetadataFromContext(s).title
    'emptiness'
    >>> p = stream.Part()
    >>> s2.insert(0, p)
    >>> musicxml.m21ToXml.getMetadataFromContext(p).title
    'emptiness'
    '''
    # get metadata from context.
    md = s.metadata
    if md is not None:
        return md

    for contextSite in s.contextSites():
        if contextSite.site.metadata is not None:
            return contextSite.site.metadata
    return None


def _setTagTextFromAttribute(
    m21El,
    xmlEl: Element,
    tag: str,
    attributeName: Optional[str] = None,
    *,
    transform=None,
    forceEmpty=False
):
    '''
    If m21El has an attribute called attributeName, create a new SubElement
    for xmlEl and set its text to the value of the m21El attribute.

    Pass a function or lambda function as transform to transform the
    value before setting it.  String transformation is assumed.

    Returns the SubElement

    Will not create an empty element unless forceEmpty is True


    >>> from xml.etree.ElementTree import Element
    >>> e = Element('accidental')

    >>> seta = musicxml.m21ToXml._setTagTextFromAttribute
    >>> acc = pitch.Accidental()
    >>> acc.alter = -2.0

    >>> subEl = seta(acc, e, 'alter')
    >>> subEl.text
    '-2.0'
    >>> subEl in e
    True

    >>> XB = musicxml.m21ToXml.XMLExporterBase()
    >>> XB.dump(e)
    <accidental>
      <alter>-2.0</alter>
    </accidental>

    add a transform

    >>> subEl = seta(acc, e, 'alter', transform=int)
    >>> subEl.text
    '-2'

    '''
    if attributeName is None:
        attributeName = common.hyphenToCamelCase(tag)

    try:
        value = getattr(m21El, attributeName)
    except AttributeError:
        return None

    if transform is not None:
        value = transform(value)

    if value in (None, '') and forceEmpty is not True:
        return None

    subElement = SubElement(xmlEl, tag)

    if value is not None:
        subElement.text = str(value)

    return subElement


def _setAttributeFromAttribute(m21El, xmlEl, xmlAttributeName, attributeName=None, transform=None):
    '''
    If m21El has a at least one element of tag==tag with some text. If
    it does, set the attribute either with the same name (with "foo-bar" changed to
    "fooBar") or with attributeName to the text contents.

    Pass a function or lambda function as transform to transform the value before setting it

    >>> from xml.etree.ElementTree import fromstring as El
    >>> e = El('<page-layout/>')

    >>> setb = musicxml.m21ToXml._setAttributeFromAttribute
    >>> pl = layout.PageLayout()
    >>> pl.pageNumber = 4
    >>> pl.isNew = True

    >>> setb(pl, e, 'page-number')
    >>> e.get('page-number')
    '4'

    >>> XB = musicxml.m21ToXml.XMLExporterBase()
    >>> XB.dump(e)
    <page-layout page-number="4" />

    >>> setb(pl, e, 'new-page', 'isNew')
    >>> e.get('new-page')
    'True'


    Transform the isNew value to 'yes'.

    >>> convBool = musicxml.xmlObjects.booleanToYesNo
    >>> setb(pl, e, 'new-page', 'isNew', transform=convBool)
    >>> e.get('new-page')
    'yes'
    '''
    if attributeName is None:
        attributeName = common.hyphenToCamelCase(xmlAttributeName)

    value = getattr(m21El, attributeName, None)
    if value is None:
        return

    if transform is not None:
        value = transform(value)

    xmlEl.set(xmlAttributeName, str(value))


def _synchronizeIds(element: Element, m21Object: Optional[base.Music21Object]) -> None:
    # noinspection PyTypeChecker
    '''
    MusicXML 3.1 defines the id attribute (entity: %optional-unique-id)
    on many elements which is perfect for getting from .id on
    a music21 element.

    >>> from xml.etree.ElementTree import fromstring as El
    >>> e = El('<fermata />')
    >>> f = expressions.Fermata()
    >>> f.id = 'fermata1'
    >>> musicxml.m21ToXml._synchronizeIds(e, f)
    >>> e.get('id')
    'fermata1'

    Does not set attr: id if el.id is not valid or default:

    >>> e = El('<fermata />')
    >>> f = expressions.Fermata()
    >>> musicxml.m21ToXml._synchronizeIds(e, f)
    >>> e.get('id', None) is None
    True
    >>> f.id = '123456'  # invalid for MusicXML id
    >>> musicxml.m21ToXml._synchronizeIds(e, f)
    >>> e.get('id', None) is None
    True

    None can be passed in instead of a m21object.

    >>> e = El('<fermata />')
    >>> musicxml.m21ToXml._synchronizeIds(e, None)
    >>> e.get('id', 'no idea')
    'no idea'
    '''
    # had to suppress type-checking because of spurious error on
    #    e.get('id', 'no idea')
    if m21Object is None or not hasattr(m21Object, 'id'):
        return
    if not xmlObjects.isValidXSDID(m21Object.id):
        return
    element.set('id', m21Object.id)


class GeneralObjectExporter:
    '''
    Packs any `Music21Object` into a well-formed score and exports
    a bytes object MusicXML representation.
    '''
    classMapping = OrderedDict([
        ('Score', 'fromScore'),
        ('Part', 'fromPart'),
        ('Measure', 'fromMeasure'),
        ('Voice', 'fromVoice'),
        ('Stream', 'fromStream'),
        # ## individual parts
        ('GeneralNote', 'fromGeneralNote'),
        ('Pitch', 'fromPitch'),
        ('Duration', 'fromDuration'),  # not an m21 object
        ('Dynamic', 'fromDynamic'),
        ('DiatonicScale', 'fromDiatonicScale'),
        ('Scale', 'fromScale'),
        ('Music21Object', 'fromMusic21Object'),
    ])

    def __init__(self, obj=None):
        self.generalObj = obj
        self.makeNotation: bool = True

    def parse(self, obj=None):
        r'''
        Return a bytes object representation of anything from a
        Score to a single pitch.

        When :attr:`makeNotation` is True (default), wraps `obj` in a well-formed
        `Score`, makes a copy, and runs :meth:`~music21.stream.base.Stream.makeNotation`
        on each of the parts. To skip copying and making notation, set `.makeNotation`
        on this instance to False.

        >>> p = pitch.Pitch('D#4')
        >>> GEX = musicxml.m21ToXml.GeneralObjectExporter(p)
        >>> out = GEX.parse()  # out is bytes
        >>> outStr = out.decode('utf-8')  # now is string
        >>> print(outStr.strip())
        <?xml version="1.0" encoding="utf-8"?>
        <!DOCTYPE score-partwise
          PUBLIC "-//Recordare//DTD MusicXML ... Partwise//EN"
          "http://www.musicxml.org/dtds/partwise.dtd">
        <score-partwise version="...">
          <movement-title>Music21 Fragment</movement-title>
          <identification>
            <creator type="composer">Music21</creator>
            <encoding>
              <encoding-date>...</encoding-date>
              <software>music21 v...</software>
            </encoding>
          </identification>
          <defaults>
            <scaling>
              <millimeters>7</millimeters>
              <tenths>40</tenths>
            </scaling>
          </defaults>
          <part-list>
            <score-part id="...">
              <part-name />
            </score-part>
          </part-list>
          <!--=========================== Part 1 ===========================-->
          <part id="...">
            <!--========================= Measure 1 ==========================-->
            <measure number="1">
              <attributes>
                <divisions>10080</divisions>
                <time>
                  <beats>1</beats>
                  <beat-type>4</beat-type>
                </time>
                <clef>
                  <sign>G</sign>
                  <line>2</line>
                </clef>
              </attributes>
              <note>
                <pitch>
                  <step>D</step>
                  <alter>1</alter>
                  <octave>4</octave>
                </pitch>
                <duration>10080</duration>
                <type>quarter</type>
                <accidental>sharp</accidental>
              </note>
            </measure>
          </part>
        </score-partwise>
        '''
        if obj is None:
            obj = self.generalObj
        if self.makeNotation:
            outObj = self.fromGeneralObject(obj)
            return self.parseWellformedObject(outObj)
        else:
            if not isinstance(obj, stream.Score):
                raise MusicXMLExportException('Can only export Scores with makeNotation=False')
            return self.parseWellformedObject(obj)

    def parseWellformedObject(self, sc) -> bytes:
        '''
        Parse an object that has already gone through the
        `.fromGeneralObject` conversion, which has produced a copy with
        :meth:`~music21.stream.Score.makeNotation` run on it
        (unless :attr:`makeNotation` is False).

        Returns bytes.
        '''
        scoreExporter = ScoreExporter(sc, makeNotation=self.makeNotation)
        scoreExporter.parse()
        return scoreExporter.asBytes()

    def fromGeneralObject(self, obj):
        '''
        Converts any Music21Object (or a duration or a pitch) to something that
        can be passed to ScoreExporter()

        >>> GEX = musicxml.m21ToXml.GeneralObjectExporter()
        >>> s = GEX.fromGeneralObject(duration.Duration(3.0))
        >>> s
        <music21.stream.Score 0x...>
        >>> s.show('t')
        {0.0} <music21.stream.Part 0x...>
            {0.0} <music21.stream.Measure 1 offset=0.0>
                {0.0} <music21.clef.TrebleClef>
                {0.0} <music21.meter.TimeSignature 6/8>
                {0.0} <music21.note.Note C>
                {3.0} <music21.bar.Barline type=final>
        >>> s.flat.notes[0].duration
        <music21.duration.Duration 3.0>
        '''
        classes = obj.classes
        outObj = None
        for cM, methName in self.classMapping.items():
            if cM in classes:
                meth = getattr(self, methName)
                outObj = meth(obj)
                break
        if outObj is None:
            raise MusicXMLExportException(
                'Cannot translate the object '
                + f'{self.generalObj} to a complete musicXML document; put it in a Stream first!'
            )
        return outObj

    def fromScore(self, sc):
        '''
        Copies the input score and runs :meth:`~music21.stream.Score.makeNotation` on the copy.
        '''
        scOut = sc.makeNotation(inPlace=False)
        if not scOut.isWellFormedNotation():
            warnings.warn(f'{scOut} is not well-formed; see isWellFormedNotation()',
                category=MusicXMLWarning)
        # scOut.makeImmutable()
        return scOut

    def fromPart(self, p):
        '''
        From a part, put it in a new score.
        '''
        if p.isFlat:
            p = p.makeMeasures()
        # p.makeImmutable()  # impossible, we haven't made notation yet.
        s = stream.Score()
        s.insert(0, p)
        s.metadata = copy.deepcopy(getMetadataFromContext(p))
        return self.fromScore(s)

    def fromMeasure(self, m):
        '''
        Translate a music21 Measure into a
        complete MusicXML string representation.

        Note: this method is called for complete MusicXML
        representation of a Measure, not for partial
        solutions in Part or Stream production.
        '''
        mCopy = m.makeNotation()
        if not m.recurse().getElementsByClass('Clef').getElementsByOffset(0.0):
            mCopy.clef = clef.bestClef(mCopy, recurse=True)
        p = stream.Part()
        p.append(mCopy)
        p.metadata = copy.deepcopy(getMetadataFromContext(m))
        return self.fromPart(p)

    def fromVoice(self, v):
        m = stream.Measure(number=1)
        m.insert(0, v)
        return self.fromMeasure(m)

    def fromStream(self, st):
        if st.isFlat:
            st2 = stream.Part()
            st2.mergeAttributes(st)
            st2.elements = copy.deepcopy(st)
            if not st.getElementsByClass('Clef').getElementsByOffset(0.0):
                st2.clef = clef.bestClef(st2)
            st2.makeNotation(inPlace=True)
            st2.metadata = copy.deepcopy(getMetadataFromContext(st))
            return self.fromPart(st2)

        elif st.hasPartLikeStreams():
            st2 = stream.Score()
            st2.mergeAttributes(st)
            st2.elements = copy.deepcopy(st)
            st2.makeNotation(inPlace=True)
            st2.metadata = copy.deepcopy(getMetadataFromContext(st))
            return self.fromScore(st2)

        elif st.getElementsByClass('Stream').first().isFlat:  # like a part w/ measures...
            st2 = stream.Part()
            st2.mergeAttributes(st)
            st2.elements = copy.deepcopy(st)
            if not st.getElementsByClass('Clef').getElementsByOffset(0.0):
                bestClef = True
            else:
                bestClef = False
            st2.makeNotation(inPlace=True, bestClef=bestClef)
            st2.metadata = copy.deepcopy(getMetadataFromContext(st))
            return self.fromPart(st2)

        else:
            # probably a problem? or a voice...
            if not st.getElementsByClass('Clef').getElementsByOffset(0.0):
                bestClef = True
            else:
                bestClef = False
            st2 = st.makeNotation(inPlace=False, bestClef=bestClef)
            return self.fromScore(st)

    def fromDuration(self, d):
        '''
        Translate a music21 :class:`~music21.duration.Duration` into
        a complete MusicXML representation.

        Rarely rarely used.  Only if you call .show() on a duration object
        '''
        # make a copy, as we this process will change tuple types
        # not needed, since fromGeneralNote does it too.  but so
        # rarely used, it doesn't matter, and the extra safety is nice.
        dCopy = copy.deepcopy(d)
        n = note.Note()
        n.duration = dCopy
        # call the musicxml property on Stream
        return self.fromGeneralNote(n)

    def fromDynamic(self, dynamicObject):
        '''
        Provide a complete MusicXML string from a single dynamic by
        putting it into a Stream first.

        '''
        dCopy = copy.deepcopy(dynamicObject)
        out = stream.Stream()
        out.append(dCopy)
        # call the musicxml property on Stream
        return self.fromStream(out)

    def fromScale(self, scaleObject):
        # noinspection PyShadowingNames
        '''
        Generate the pitches from this scale
        and put it into a stream.Measure, then call
        fromMeasure on it.

        >>> cMaj = scale.MajorScale('C')
        >>> GEX = musicxml.m21ToXml.GeneralObjectExporter()
        >>> m = GEX.fromScale(cMaj)
        >>> m
        <music21.stream.Score 0x11d4f17b8>

        >>> m.show('text')
        {0.0} <music21.stream.Part 0x116a04b38>
            {0.0} <music21.stream.Measure 1 offset=0.0>
                {0.0} <music21.clef.TrebleClef>
                {0.0} <music21.meter.TimeSignature 10/4>
                {0.0} <music21.note.Note C>
                {4.0} <music21.note.Note D>
                {5.0} <music21.note.Note E>
                {6.0} <music21.note.Note F>
                {7.0} <music21.note.Note G>
                {8.0} <music21.note.Note A>
                {9.0} <music21.note.Note B>
        '''
        m = stream.Measure(number=1)
        for i in range(1, scaleObject.abstract.getDegreeMaxUnique() + 1):
            p = scaleObject.pitchFromDegree(i)
            n = note.Note()
            n.pitch = p
            if i == 1:
                n.addLyric(scaleObject.name)

            if p.name == scaleObject.getTonic().name:
                n.quarterLength = 4  # set longer
            else:
                n.quarterLength = 1
            m.append(n)
        m.timeSignature = m.bestTimeSignature()
        return self.fromMeasure(m)

    def fromDiatonicScale(self, diatonicScaleObject):
        # noinspection PyShadowingNames
        '''
        Return a complete musicxml of the DiatonicScale

        Overrides the general scale behavior to highlight
        the tonic and dominant.

        >>> cMaj = scale.MajorScale('C')
        >>> GEX = musicxml.m21ToXml.GeneralObjectExporter()
        >>> m = GEX.fromDiatonicScale(cMaj)
        >>> m
        <music21.stream.Score 0x11d4f17b8>

        >>> m.show('text')
        {0.0} <music21.stream.Part 0x116a04b38>
            {0.0} <music21.stream.Measure 1 offset=0.0>
                {0.0} <music21.clef.TrebleClef>
                {0.0} <music21.meter.TimeSignature 11/4>
                {0.0} <music21.note.Note C>
                {4.0} <music21.note.Note D>
                {5.0} <music21.note.Note E>
                {6.0} <music21.note.Note F>
                {7.0} <music21.note.Note G>
                {9.0} <music21.note.Note A>
                {10.0} <music21.note.Note B>
        '''
        m = stream.Measure(number=1)
        for i in range(1, diatonicScaleObject.abstract.getDegreeMaxUnique() + 1):
            p = diatonicScaleObject.pitchFromDegree(i)
            n = note.Note()
            n.pitch = p
            if i == 1:
                n.addLyric(diatonicScaleObject.name)

            if p.name == diatonicScaleObject.getTonic().name:
                n.quarterLength = 4  # set longer
            elif p.name == diatonicScaleObject.getDominant().name:
                n.quarterLength = 2  # set longer
            else:
                n.quarterLength = 1
            m.append(n)
        m.timeSignature = m.bestTimeSignature()
        return self.fromMeasure(m)

    def fromMusic21Object(self, obj):
        '''
        return a single TimeSignature as a musicxml document
        '''
        # return a complete musicxml representation
        objCopy = copy.deepcopy(obj)
        # m = stream.Measure()
        # m.timeSignature = tsCopy
        # m.append(note.Rest())
        out = stream.Measure(number=1)
        out.append(objCopy)
        return self.fromMeasure(out)

    def fromGeneralNote(self, n):
        # noinspection PyShadowingNames
        '''
        Translate a music21 :class:`~music21.note.Note` into an object
        ready to be parsed.

        An attempt is made to find the best TimeSignature for quarterLengths
        <= 6:

        >>> n = note.Note('c3')
        >>> n.quarterLength = 3
        >>> GEX = musicxml.m21ToXml.GeneralObjectExporter()
        >>> sc = GEX.fromGeneralNote(n)
        >>> sc.show('t')
        {0.0} <music21.stream.Part 0x1046afa90>
            {0.0} <music21.stream.Measure 1 offset=0.0>
                {0.0} <music21.clef.BassClef>
                {0.0} <music21.meter.TimeSignature 6/8>
                {0.0} <music21.note.Note C>
                {3.0} <music21.bar.Barline type=final>

        But longer notes will be broken into tied components placed in
        4/4 measures:

        >>> long_note = note.Note('e5', quarterLength=40)
        >>> GEX = musicxml.m21ToXml.GeneralObjectExporter()
        >>> sc = GEX.fromGeneralNote(long_note)
        >>> sc[meter.TimeSignature].first()
        <music21.meter.TimeSignature 4/4>
        >>> len(sc[stream.Measure])
        10
        '''
        # make a copy, as this process will change tuple types
        # this method is called infrequently (only displaying a single note)
        nCopy = copy.deepcopy(n)
        new_part = stream.Part(nCopy)
        if 0 < n.quarterLength <= 6.0:
            new_part.insert(0, meter.bestTimeSignature(new_part))
        stream.makeNotation.makeMeasures(
            new_part, inPlace=True, refStreamOrTimeRange=[0, nCopy.quarterLength])
        stream.makeNotation.makeTupletBrackets(new_part, inPlace=True)
        return self.fromPart(new_part)

    def fromPitch(self, p: pitch.Pitch):
        # noinspection PyShadowingNames
        '''
        Translate a music21 :class:`~music21.pitch.Pitch` into an object
        ready to be parsed.

        >>> p = pitch.Pitch('c#3')
        >>> GEX = musicxml.m21ToXml.GeneralObjectExporter()
        >>> sc = GEX.fromPitch(p)
        >>> sc.show('t')
        {0.0} <music21.stream.Part 0x1046afa90>
            {0.0} <music21.stream.Measure 1 offset=0.0>
                {0.0} <music21.clef.BassClef>
                {0.0} <music21.meter.TimeSignature 1/4>
                {0.0} <music21.note.Note C#>
        '''
        n = note.Note()
        n.pitch = copy.deepcopy(p)
        out = stream.Measure(number=1)
        out.append(n)
        # call the musicxml property on Stream
        return self.fromMeasure(out)


class XMLExporterBase:
    '''
    contains functions that could be called
    at multiple levels of exporting (Score, Part, Measure).
    '''
    def __init__(self):
        self.xmlRoot = None

    def asBytes(self, noCopy=True) -> bytes:
        '''
        returns the xmlRoot as a bytes object. If noCopy is True
        (default), modifies the file for pretty-printing in place.  Otherwise,
        make a copy.
        '''
        sio = io.BytesIO()
        sio.write(self.xmlHeader())
        rootObj = self.xmlRoot
        rootObj_string = helpers.dumpString(rootObj, noCopy=noCopy)
        sio.write(rootObj_string.encode('utf-8'))
        v = sio.getvalue()
        sio.close()
        return v

    def addDividerComment(self, comment: str = '') -> None:
        '''
        Add a divider to xmlRoot.

        >>> from xml.etree.ElementTree import Element
        >>> e1 = Element('accidental')
        >>> e2 = Element('accidental')

        >>> XB = musicxml.m21ToXml.ScoreExporter()
        >>> XB.xmlRoot.append(e1)
        >>> XB.addDividerComment('second accidental below')
        >>> XB.xmlRoot.append(e2)
        >>> XB.dump(XB.xmlRoot)
        <score-partwise version="...">
          <accidental />
          <!--================== second accidental below ===================-->
          <accidental />
          </score-partwise>
        '''
        commentLength = min(len(comment), 60)
        spacerLengthLow = math.floor((60 - commentLength) / 2)
        spacerLengthHigh = math.ceil((60 - commentLength) / 2)

        commentText = ('=' * spacerLengthLow) + ' ' + comment + ' ' + ('=' * spacerLengthHigh)

        divider = ET.Comment(commentText)
        self.xmlRoot.append(divider)

    # ------------------------------------------------------------------------------
    @staticmethod
    def dump(obj):
        return helpers.dump(obj)

    def xmlHeader(self) -> bytes:
        return (b'''<?xml version="1.0" encoding="utf-8"?>\n<!DOCTYPE score-partwise  '''
                + b'''PUBLIC "-//Recordare//DTD MusicXML '''
                + defaults.musicxmlVersion.encode('utf-8')
                + b''' Partwise//EN" '''
                + b'''"http://www.musicxml.org/dtds/partwise.dtd">\n''')

    # style attributes

    def setStyleAttributes(self, mxObject, m21Object, musicXMLNames, m21Names=None):
        '''
        Sets any attribute from .style, doing some conversions.

        m21Object can also be a style.Style object itself.
        '''
        if isinstance(m21Object, style.Style):
            stObj = m21Object
        elif m21Object.hasStyleInformation is False:
            return
        else:
            stObj = m21Object.style

        if not common.isIterable(musicXMLNames):
            musicXMLNames = (musicXMLNames,)

        if m21Names is None:
            m21Names = (common.hyphenToCamelCase(x) for x in musicXMLNames)
        elif not common.isIterable(m21Names):
            m21Names = (m21Names,)

        for xmlName, m21Name in zip(musicXMLNames, m21Names):
            try:
                m21Value = getattr(stObj, m21Name)
            except AttributeError:
                continue

            if m21Name in xmlObjects.STYLE_ATTRIBUTES_STR_NONE_TO_NONE and m21Value is None:
                m21Value = 'none'
            if m21Name in xmlObjects.STYLE_ATTRIBUTES_YES_NO_TO_BOOL:
                m21Value = xmlObjects.booleanToYesNo(m21Value)

            if m21Value is None:
                continue

            try:
                m21Value = str(m21Value)
            except ValueError:
                continue

            mxObject.set(xmlName, m21Value)

    def setTextFormatting(self, mxObject, m21Object):
        '''
        sets the justification, print-style-align group, and
        text-decoration, text-rotation,
        letter-spacing, line-height, lang, text-direction, and
        enclosure, on an
        m21Object, which must have style.TextStyle as its Style class,
        and then calls setPrintStyleAlign

        conforms to attr-group %text-formatting in the MusicXML DTD
        '''
        musicXMLNames = ('justify', 'text-decoration', 'text-rotation', 'letter-spacing',
                         'line-height', 'lang', 'text-direction', 'enclosure')
        m21Names = ('justify', 'textDecoration', 'textRotation', 'letterSpacing',
                    'lineHeight', 'language', 'textDirection', 'enclosure')
        self.setStyleAttributes(mxObject, m21Object, musicXMLNames, m21Names)
        self.setPrintStyleAlign(mxObject, m21Object)

    def setPrintStyleAlign(self, mxObject, m21Object):
        '''
        runs setPrintStyle and then sets horizontalAlign and verticalAlign, on an
        m21Object, which must have style.TextStyle as its Style class.

        conforms to attr-group %print-style-align in the MusicXML DTD
        '''
        self.setPrintStyle(mxObject, m21Object)
        self.setStyleAttributes(mxObject,
                                m21Object,
                                ('valign', 'halign'),
                                ('alignVertical', 'alignHorizontal'))

    def setPrintStyle(self, mxObject, m21Object):
        '''
        get position, font, and color information from the mxObject
        into the m21Object, which must have style.TextStyle as its Style class.

        conforms to attr-group %print-style in the MusicXML DTD
        '''
        self.setPosition(mxObject, m21Object)
        self.setFont(mxObject, m21Object)
        self.setColor(mxObject, m21Object)

    def setPrintObject(self, mxObject, m21Object):
        '''
        sets print-object to 'no' if m21Object.style.hideObjectOnPrint is True
        or if m21Object is a StyleObject and has .hideObjectOnPrint set to True.
        '''
        if isinstance(m21Object, style.Style):
            st = m21Object
        elif m21Object.hasStyleInformation:
            st = m21Object.style
        else:
            return

        if st.hideObjectOnPrint:
            mxObject.set('print-object', 'no')

    def setColor(self, mxObject, m21Object):
        '''
        Sets mxObject['color'] to a normalized version of m21Object.style.color
        '''
        self.setStyleAttributes(mxObject, m21Object, 'color', 'color')
        if 'color' in mxObject.attrib:  # set
            mxObject.attrib['color'] = normalizeColor(mxObject.attrib['color'])

    def setFont(self, mxObject, m21Object):
        '''
        sets font-family, font-style, font-size, and font-weight as
        fontFamily (list), fontStyle, fontSize and fontWeight from
        an object into a TextStyle object

        conforms to attr-group %font in the MusicXML DTD

        >>> from xml.etree.ElementTree import fromstring as El
        >>> XB = musicxml.m21ToXml.XMLExporterBase()
        >>> mxObj = El('<text>hi</text>')
        >>> te = expressions.TextExpression('hi!')
        >>> te.style.fontFamily = ['Courier', 'monospaced']
        >>> te.style.fontStyle = 'italic'
        >>> te.style.fontSize = 24.0
        >>> XB.setFont(mxObj, te)
        >>> XB.dump(mxObj)
        <text font-family="Courier,monospaced" font-size="24" font-style="italic">hi</text>

        >>> XB = musicxml.m21ToXml.XMLExporterBase()
        >>> mxObj = El('<text>hi</text>')
        >>> te = expressions.TextExpression('hi!')
        >>> te.style.fontStyle = 'bold'
        >>> XB.setFont(mxObj, te)
        >>> XB.dump(mxObj)
        <text font-weight="bold">hi</text>

        >>> te.style.fontStyle = 'bolditalic'
        >>> XB.setFont(mxObj, te)
        >>> XB.dump(mxObj)
        <text font-style="italic" font-weight="bold">hi</text>
        '''
        musicXMLNames = ('font-style', 'font-size', 'font-weight')
        m21Names = ('fontStyle', 'fontSize', 'fontWeight')
        self.setStyleAttributes(mxObject, m21Object, musicXMLNames, m21Names)
        if isinstance(m21Object, style.Style):
            st = m21Object
        elif m21Object.hasStyleInformation:
            st = m21Object.style
        else:
            return

        if hasattr(st, 'fontStyle'):
            # mxml does not support bold or bolditalic as font-style value
            if st.fontStyle == 'bold':
                mxObject.set('font-weight', 'bold')
                mxObject.attrib.pop('font-style', None)
            elif st.fontStyle == 'bolditalic':
                mxObject.set('font-weight', 'bold')
                mxObject.set('font-style', 'italic')

        if hasattr(st, 'fontFamily') and st.fontFamily:
            if common.isIterable(st.fontFamily):
                mxObject.set('font-family', ','.join(st.fontFamily))
            else:
                mxObject.set('font-family', st.fontFamily)

    def setPosition(self, mxObject, m21Object):
        '''
        set positioning information for an mxObject from
        default-x, default-y, relative-x, relative-y from
        the .style attribute's absoluteX, relativeX, etc. attributes.

        '''
        musicXMLNames = ('default-x', 'default-y', 'relative-x', 'relative-y')
        m21Names = ('absoluteX', 'absoluteY', 'relativeX', 'relativeY')
        self.setStyleAttributes(mxObject, m21Object, musicXMLNames, m21Names)

    def setEditorial(self, mxObject, m21Object):
        '''
        >>> from xml.etree.ElementTree import fromstring as El
        >>> XB = musicxml.m21ToXml.XMLExporterBase()
        >>> mxObj = El('<note />')
        >>> n = note.Note('C-5')

        Most common case: does nothing

        >>> XB.setEditorial(mxObj, n)
        >>> XB.dump(mxObj)
        <note />

        >>> fn = editorial.Comment('flat is obvious error for sharp')
        >>> fn.levelInformation = 2
        >>> fn.isFootnote = True
        >>> n.editorial.footnotes.append(fn)
        >>> XB.setEditorial(mxObj, n)
        >>> XB.dump(mxObj)
        <note>
          <footnote>flat is obvious error for sharp</footnote>
          <level reference="no">2</level>
        </note>

        Placing information in `.editorial.comments` only puts out the level:

        >>> mxObj = El('<note />')
        >>> n = note.Note('C-5')
        >>> com = editorial.Comment('flat is obvious error for sharp')
        >>> com.levelInformation = 'hello'
        >>> com.isReference = True
        >>> n.editorial.comments.append(com)
        >>> XB.setEditorial(mxObj, n)
        >>> XB.dump(mxObj)
        <note>
          <level reference="yes">hello</level>
        </note>
        '''
        if m21Object.hasEditorialInformation is False:
            return
        # MusicXML allows only one footnote or level, so we take the first...

        e = m21Object.editorial
        if 'footnotes' not in e and 'comments' not in e:
            return

        makeFootnote = False
        if e.footnotes:
            c = e.footnotes[0]
            makeFootnote = True
        elif e.comments:
            c = e.comments[0]
        else:
            return

        if makeFootnote:
            mxFn = SubElement(mxObject, 'footnote')
            self.setTextFormatting(mxFn, c)
            if c.text is not None:
                mxFn.text = c.text
        if c.levelInformation is not None:
            mxLevel = SubElement(mxObject, 'level')
            mxLevel.text = str(c.levelInformation)
            mxLevel.set('reference', xmlObjects.booleanToYesNo(c.isReference))
            # TODO: attr: parentheses
            # TODO: attr: bracket
            # TODO: attr: size

    ###################

    def pageLayoutToXmlPrint(self, pageLayout, mxPrintIn=None):
        # noinspection PyShadowingNames
        '''
        Given a PageLayout object, set object data for <print>

        >>> pl = layout.PageLayout()
        >>> pl.pageHeight = 4000
        >>> pl.isNew = True
        >>> pl.rightMargin = 30.25
        >>> pl.leftMargin = 20
        >>> pl.pageNumber = 5

        >>> XPBase = musicxml.m21ToXml.XMLExporterBase()
        >>> mxPrint = XPBase.pageLayoutToXmlPrint(pl)
        >>> XPBase.dump(mxPrint)
        <print new-page="yes" page-number="5">
          <page-layout>
            <page-height>4000</page-height>
            <page-margins>
              <left-margin>20</left-margin>
              <right-margin>30.25</right-margin>
            </page-margins>
          </page-layout>
        </print>


        >>> MP = musicxml.xmlToM21.MeasureParser()
        >>> pl2 = MP.xmlPrintToPageLayout(mxPrint)
        >>> pl2.isNew
        True
        >>> pl2.rightMargin
        30.25
        >>> pl2.leftMargin
        20
        >>> pl2.pageNumber
        5
        >>> pl2.pageHeight
        4000
        '''
        if mxPrintIn is None:
            mxPrint = Element('print')
        else:
            mxPrint = mxPrintIn

        setb = _setAttributeFromAttribute
        setb(pageLayout, mxPrint, 'new-page', 'isNew', transform=xmlObjects.booleanToYesNo)
        setb(pageLayout, mxPrint, 'page-number')

        mxPageLayout = self.pageLayoutToXmlPageLayout(pageLayout)
        if mxPageLayout:
            mxPrint.append(mxPageLayout)

        if mxPrintIn is None:
            return mxPrint

    def pageLayoutToXmlPageLayout(self, pageLayout, mxPageLayoutIn=None):
        '''
        get a <page-layout> element from a PageLayout

        Called out from pageLayoutToXmlPrint because it
        is also used in the <defaults> tag
        '''
        if mxPageLayoutIn is None:
            mxPageLayout = Element('page-layout')
        else:
            mxPageLayout = mxPageLayoutIn

        seta = _setTagTextFromAttribute

        seta(pageLayout, mxPageLayout, 'page-height')
        seta(pageLayout, mxPageLayout, 'page-width')

        # TODO -- record even, odd, both margins
        mxPageMargins = Element('page-margins')
        for direction in ('left', 'right', 'top', 'bottom'):
            seta(pageLayout, mxPageMargins, direction + '-margin')
        if mxPageMargins:
            mxPageLayout.append(mxPageMargins)

        if mxPageLayoutIn is None:
            return mxPageLayout

    def systemLayoutToXmlPrint(self, systemLayout, mxPrintIn=None):
        # noinspection PyShadowingNames
        '''
        Given a SystemLayout tag, set a <print> tag

        >>> sl = layout.SystemLayout()
        >>> sl.distance = 55
        >>> sl.isNew = True
        >>> sl.rightMargin = 30.25
        >>> sl.leftMargin = 20

        >>> XPBase = musicxml.m21ToXml.XMLExporterBase()
        >>> mxPrint = XPBase.systemLayoutToXmlPrint(sl)
        >>> XPBase.dump(mxPrint)
        <print new-system="yes">
          <system-layout>
            <system-margins>
              <left-margin>20</left-margin>
              <right-margin>30.25</right-margin>
            </system-margins>
            <system-distance>55</system-distance>
          </system-layout>
        </print>


        Test return conversion

        >>> MP = musicxml.xmlToM21.MeasureParser()
        >>> sl2 = MP.xmlPrintToSystemLayout(mxPrint)
        >>> sl2.isNew
        True
        >>> sl2.rightMargin
        30.25
        >>> sl2.leftMargin
        20
        >>> sl2.distance
        55
        '''
        if mxPrintIn is None:
            mxPrint = Element('print')
        else:
            mxPrint = mxPrintIn

        setb = _setAttributeFromAttribute
        setb(systemLayout, mxPrint, 'new-system', 'isNew', transform=xmlObjects.booleanToYesNo)

        mxSystemLayout = Element('system-layout')
        self.systemLayoutToXmlSystemLayout(systemLayout, mxSystemLayout)
        if mxSystemLayout:
            mxPrint.append(mxSystemLayout)

        if mxPrintIn is None:
            return mxPrint

    def systemLayoutToXmlSystemLayout(self, systemLayout, mxSystemLayoutIn=None):
        '''
        get given a SystemLayout object configure <system-layout> or <print>

        Called out from xmlPrintToSystemLayout because it
        is also used in the <defaults> tag

        >>> sl = layout.SystemLayout()
        >>> sl.distance = 40.0
        >>> sl.topDistance = 70.0
        >>> XPBase = musicxml.m21ToXml.XMLExporterBase()
        >>> mxSl = XPBase.systemLayoutToXmlSystemLayout(sl)
        >>> XPBase.dump(mxSl)
        <system-layout>
          <system-distance>40.0</system-distance>
          <top-system-distance>70.0</top-system-distance>
        </system-layout>

        >>> sl = layout.SystemLayout()
        >>> sl.leftMargin = 30.0
        >>> mxSl = XPBase.systemLayoutToXmlSystemLayout(sl)
        >>> XPBase.dump(mxSl)
        <system-layout>
          <system-margins>
            <left-margin>30.0</left-margin>
          </system-margins>
        </system-layout>
        '''
        if mxSystemLayoutIn is None:
            mxSystemLayout = Element('system-layout')
        else:
            mxSystemLayout = mxSystemLayoutIn

        seta = _setTagTextFromAttribute

        # TODO -- record even, odd, both margins
        mxSystemMargins = Element('system-margins')
        for direction in ('top', 'bottom', 'left', 'right'):
            seta(systemLayout, mxSystemMargins, direction + '-margin')

        if mxSystemMargins:
            mxSystemLayout.append(mxSystemMargins)

        seta(systemLayout, mxSystemLayout, 'system-distance', 'distance')
        seta(systemLayout, mxSystemLayout, 'top-system-distance', 'topDistance')

        # TODO: system-dividers

        if mxSystemLayoutIn is None:
            return mxSystemLayout

    def staffLayoutToXmlStaffLayout(self, staffLayout, mxStaffLayoutIn=None):
        '''
        get a <staff-layout> tag from a StaffLayout object

        In music21, the <staff-layout> and <staff-details> are
        intertwined in a StaffLayout object.

        >>> sl = layout.StaffLayout()
        >>> sl.distance = 40.0
        >>> sl.staffNumber = 1
        >>> XPBase = musicxml.m21ToXml.XMLExporterBase()
        >>> mxSl = XPBase.staffLayoutToXmlStaffLayout(sl)
        >>> XPBase.dump(mxSl)
        <staff-layout number="1">
          <staff-distance>40.0</staff-distance>
        </staff-layout>

        '''
        if mxStaffLayoutIn is None:
            mxStaffLayout = Element('staff-layout')
        else:
            mxStaffLayout = mxStaffLayoutIn
        seta = _setTagTextFromAttribute
        setb = _setAttributeFromAttribute

        seta(staffLayout, mxStaffLayout, 'staff-distance', 'distance')
        # ET.dump(mxStaffLayout)
        setb(staffLayout, mxStaffLayout, 'number', 'staffNumber')

        if mxStaffLayoutIn is None:
            return mxStaffLayout

    def accidentalToMx(self, a):
        # noinspection PyShadowingNames
        '''
        Convert a pitch.Accidental object to a Element of tag accidental

        >>> a = pitch.Accidental()
        >>> a.set('half-sharp')
        >>> a.alter == 0.5
        True

        >>> XB = musicxml.m21ToXml.XMLExporterBase()
        >>> a2m = XB.accidentalToMx
        >>> XB.dump(a2m(a))
        <accidental>quarter-sharp</accidental>

        >>> a.set('double-flat')
        >>> XB.dump(a2m(a))
        <accidental>flat-flat</accidental>


        >>> a.set('one-and-a-half-sharp')
        >>> XB.dump(a2m(a))
        <accidental>three-quarters-sharp</accidental>

        >>> a.set('half-flat')
        >>> XB.dump(a2m(a))
        <accidental>quarter-flat</accidental>

        >>> a.set('one-and-a-half-flat')
        >>> XB.dump(a2m(a))
        <accidental>three-quarters-flat</accidental>

        >>> a.set('sharp')
        >>> a.displayStyle = 'parentheses'
        >>> XB.dump(a2m(a))
        <accidental parentheses="yes">sharp</accidental>

        >>> a.displayStyle = 'bracket'
        >>> XB.dump(a2m(a))
        <accidental bracket="yes">sharp</accidental>

        >>> a.displayStyle = 'both'
        >>> XB.dump(a2m(a))
        <accidental bracket="yes" parentheses="yes">sharp</accidental>

        >>> a = pitch.Accidental('flat')
        >>> a.style.relativeX = -2
        >>> XB.dump(a2m(a))
        <accidental relative-x="-2">flat</accidental>

        >>> a = pitch.Accidental()
        >>> a.name = 'double-sharp-down'  # musicxml 3.1
        >>> XB.dump(a2m(a))
        <accidental>double-sharp-down</accidental>

        >>> a.name = 'funnyAccidental'  # unknown
        >>> XB.dump(a2m(a))
        <accidental>other</accidental>
        '''
        otherMusicXMLAccidentals = (
            # v. 3.1
            'double-sharp-down', 'double-sharp-up',
            'flat-flat-down', 'flat-flat-up',
            'arrow-down', 'arrow-up',
            'other',

            # v. 3.0
            'sharp-down', 'sharp-up',
            'natural-down', 'natural-up',
            'flat-down', 'flat-up',
            'slash-quarter-sharp', 'slash-sharp',
            'slash-flat', 'double-slash-flat',
            'sharp-1', 'sharp-2',
            'sharp-3', 'sharp-5',
            'flat-1', 'flat-2',
            'flat-3', 'flat-4',
            'sori', 'koron',
        )

        if a.name == 'half-sharp':
            mxName = 'quarter-sharp'
        elif a.name == 'one-and-a-half-sharp':
            mxName = 'three-quarters-sharp'
        elif a.name == 'half-flat':
            mxName = 'quarter-flat'
        elif a.name == 'one-and-a-half-flat':
            mxName = 'three-quarters-flat'
        elif a.name == 'double-flat':
            mxName = 'flat-flat'
        else:  # all others are the same
            mxName = a.name
            if (mxName not in pitch.accidentalNameToModifier
                    and mxName not in otherMusicXMLAccidentals):
                mxName = 'other'

        mxAccidental = Element('accidental')
        # need to remove display in this case and return None
        #         if self.displayStatus == False:
        #             pass
        mxAccidental.text = mxName
        if a.displayStyle in ('parentheses', 'both'):
            mxAccidental.set('parentheses', 'yes')
        if a.displayStyle in ('bracket', 'both'):
            mxAccidental.set('bracket', 'yes')

        self.setPrintStyle(mxAccidental, a)
        return mxAccidental


# ---------

class ScoreExporter(XMLExporterBase, PartStaffExporterMixin):
    '''
    Convert a Score (or outer stream with .parts) into
    a musicxml Element.
    '''

    def __init__(self, score: Optional[stream.Score] = None, makeNotation: bool = True):
        super().__init__()
        if score is None:
            # should not be done this way.
            self.stream = stream.Score()
        else:
            self.stream = score

        self.xmlRoot = Element('score-partwise', version=defaults.musicxmlVersion)
        self.mxIdentification = None

        self.scoreMetadata = None

        self.spannerBundle = None
        self.meterStream = None
        self.scoreLayouts = None
        self.firstScoreLayout = None
        self.textBoxes = None
        self.highestTime = 0.0

        self.refStreamOrTimeRange = [0.0, self.highestTime]

        self.partExporterList: List['PartExporter'] = []

        self.joinedGroups: List['StaffGroup'] = []
        # key = id(stream) (NB: not stream.id); value = .instrumentStream
        self.instrumentsByStream: Dict[int, stream.Stream] = {}

        self.instrumentList = []
        self.instrumentIdList = []
        self.midiChannelList = []

        self.parts = []

        self.makeNotation: bool = makeNotation

    def parse(self):
        '''
        the main function to call.

        If self.stream is empty, call self.emptyObject().  Otherwise,
        convert sounding to written pitch,
        set scorePreliminaries(), call parsePartlikeScore or parseFlatScore, then postPartProcess(),
        clean up circular references for garbage collection, and returns the <score-partwise>
        object.

        >>> b = corpus.parse('bwv66.6')
        >>> SX = musicxml.m21ToXml.ScoreExporter(b)
        >>> mxScore = SX.parse()
        >>> SX.dump(mxScore)
        <score-partwise version="...">...</score-partwise>
        '''
        s = self.stream
        if not s:
            return self.emptyObject()

        if s.atSoundingPitch is True:
            # A copy was already made or elected NOT to be made.
            s.toWrittenPitch(inPlace=True)

        self.scorePreliminaries()

        if s.hasPartLikeStreams():
            # Prepopulate partExporterList so that joinable groups can be identified
            # before attempting to identify and count instruments
            self._populatePartExporterList()
            self.joinedGroups = self.joinableGroups()
            self.parsePartlikeScore()
        else:
            self.parseFlatScore()

        self.postPartProcess()

        # clean up for circular references.
        self.partExporterList.clear()

        return self.xmlRoot

    def emptyObject(self):
        '''
        Creates a cheeky "This Page Intentionally Left Blank" for a blank score

        >>> emptySX = musicxml.m21ToXml.ScoreExporter()
        >>> mxScore = emptySX.parse()  # will call emptyObject
        >>> emptySX.dump(mxScore)
        <score-partwise version="...">
          <work>
            <work-title>This Page Intentionally Left Blank</work-title>
          </work>
          ...
              <note>
                <rest />
                <duration>40320</duration>
                <type>whole</type>
              </note>
            </measure>
          </part>
        </score-partwise>
        '''
        out = stream.Stream()
        p = stream.Part()
        m = stream.Measure()
        r = note.Rest(quarterLength=4)
        m.append(r)
        p.append(m)
        out.append(p)
        # return the processing of this Stream
        md = metadata.Metadata(title='This Page Intentionally Left Blank')
        out.insert(0, md)
        # recursive call to this non-empty stream
        self.stream = out
        return self.parse()

    def scorePreliminaries(self):
        '''
        Populate the exporter object with
        `meterStream`, `scoreLayouts`, `spannerBundle`, and `textBoxes`

        >>> emptySX = musicxml.m21ToXml.ScoreExporter()
        >>> emptySX.scorePreliminaries()  # will call emptyObject
        >>> len(emptySX.textBoxes)
        0
        >>> emptySX.spannerBundle
        <music21.spanner.SpannerBundle of size 0>

        '''
        self.setScoreLayouts()
        self.setMeterStream()
        self.setPartsAndRefStream()
        # get all text boxes
        self.textBoxes = self.stream.flat.getElementsByClass('TextBox')

        # we need independent sub-stream elements to shift in presentation
        self.highestTime = 0.0  # redundant, but set here.

        if self.spannerBundle is None:
            self.spannerBundle = self.stream.spannerBundle

    def setPartsAndRefStream(self):
        '''
        Transfers the offset of the inner stream to elements and sets self.highestTime

        >>> b = corpus.parse('bwv66.6')
        >>> SX = musicxml.m21ToXml.ScoreExporter(b)
        >>> SX.highestTime
        0.0
        >>> SX.setPartsAndRefStream()
        >>> SX.highestTime
        36.0
        >>> SX.refStreamOrTimeRange
        [0.0, 36.0]
        >>> len(SX.parts)
        4

        >>> b.insert(stream.Score())
        >>> SX = musicxml.m21ToXml.ScoreExporter(b)
        >>> SX.setPartsAndRefStream()
        Traceback (most recent call last):
        music21.musicxml.xmlObjects.MusicXMLExportException:
        Exporting scores nested inside scores is not supported
        '''
        s = self.stream
        # environLocal.printDebug('streamToMx(): interpreting multipart')
        streamOfStreams = s.getElementsByClass('Stream')
        for innerStream in streamOfStreams:
            # may need to copy element here
            # apply this stream's offset to elements
            # but retain offsets if inner stream is a Measure
            # https://github.com/cuthbertLab/music21/issues/580
            if isinstance(innerStream, stream.Measure):
                ht = innerStream.offset + innerStream.highestTime
            elif isinstance(innerStream, (stream.Score, stream.Opus)):
                raise MusicXMLExportException(
                    'Exporting scores nested inside scores is not supported')
            else:
                innerStream.transferOffsetToElements()
                ht = innerStream.highestTime
            if ht > self.highestTime:
                self.highestTime = ht
        self.refStreamOrTimeRange = [0.0, self.highestTime]
        self.parts = streamOfStreams

    def setMeterStream(self):
        '''
        sets `self.meterStream` or uses a default.

        Used in makeNotation in Part later.

        >>> b = corpus.parse('bwv66.6')
        >>> SX = musicxml.m21ToXml.ScoreExporter(b)
        >>> SX.setMeterStream()
        >>> SX.meterStream
        <music21.stream.Score 0x...>
        >>> len(SX.meterStream)
        4
        >>> SX.meterStream[0]
        <music21.meter.TimeSignature 4/4>
        '''
        s = self.stream
        # search context probably should always be True here
        # to search container first, we need a non-flat version
        # searching a flattened version, we will get contained and non-container
        # this meter  stream is passed to makeNotation()
        meterStream = s.getTimeSignatures(searchContext=False,
                                          sortByCreationTime=False, returnDefault=False)
        # environLocal.printDebug(['setMeterStream: post meterStream search',
        #                meterStream, meterStream[0]])
        if not meterStream:
            # note: this will return a default if no meters are found
            meterStream = s.flat.getTimeSignatures(searchContext=False,
                                                   sortByCreationTime=True, returnDefault=True)
        self.meterStream = meterStream

    def setScoreLayouts(self):
        '''
        sets `self.scoreLayouts` and `self.firstScoreLayout`

        >>> b = corpus.parse('schoenberg/opus19', 2)
        >>> SX = musicxml.m21ToXml.ScoreExporter(b)
        >>> SX.setScoreLayouts()
        >>> SX.scoreLayouts
        <music21.stream.Score 0x...>
        >>> len(SX.scoreLayouts)
        1
        >>> SX.firstScoreLayout
        <music21.layout.ScoreLayout>
        '''
        s = self.stream
        scoreLayouts = s.getElementsByClass('ScoreLayout').stream()
        if scoreLayouts:
            scoreLayout = scoreLayouts[0]
        else:
            scoreLayout = None
        self.scoreLayouts = scoreLayouts
        self.firstScoreLayout = scoreLayout

    def _populatePartExporterList(self):
        if self.makeNotation:
            # self.parts is a stream of parts
            # hide any rests created at this late stage, because we are
            # merely trying to fill up MusicXML display, not impose things on users
            self.parts.makeRests(refStreamOrTimeRange=self.refStreamOrTimeRange,
                                 inPlace=True,
                                 hideRests=True,
                                 timeRangeFromBarDuration=True,
                                 )

        count = 0
        sp = list(self.parts)
        for innerStream in sp:
            count += 1
            # This guards against making an error in a future refactor
            # Raises if editing while iterating instead of casting to list above
            if count > len(sp):  # pragma: no cover
                raise MusicXMLExportException('infinite stream encountered')

            pp = PartExporter(innerStream, parent=self)
            pp.spannerBundle = self.spannerBundle
            self.partExporterList.append(pp)

    def parsePartlikeScore(self):
        '''
        Called by .parse() if the score has individual parts.

        Calls makeRests() for the part (if `ScoreExporter.makeNotation` is True),
        then creates a `PartExporter` for each part, and runs .parse() on that part.
        Appends the PartExporter to `self.partExporterList`
        and runs .parse() on that part. Appends the PartExporter to self.

        Hide rests created at this late stage.

        >>> v = stream.Voice(note.Note())
        >>> m = stream.Measure([meter.TimeSignature(), v])
        >>> GEX = musicxml.m21ToXml.GeneralObjectExporter(m)
        >>> out = GEX.parse()  # out is bytes
        >>> outStr = out.decode('utf-8')  # now is string
        >>> '<note print-object="no" print-spacing="yes">' in outStr
        True
        '''
        if not self.partExporterList:
            self._populatePartExporterList()
        for part_ex in self.partExporterList:
            part_ex.parse()

    def parseFlatScore(self):
        '''
        creates a single PartExporter for this Stream and parses it.

        Note that the Score does not need to be totally flat, it just cannot have Parts inside it;
        measures are fine.

        >>> c = converter.parse('tinyNotation: 3/4 c2. d e')
        >>> SX = musicxml.m21ToXml.ScoreExporter(c)
        >>> SX.parseFlatScore()
        >>> len(SX.partExporterList)
        1
        >>> SX.partExporterList[0]
        <music21.musicxml.m21ToXml.PartExporter object at 0x...>
        >>> SX.dump(SX.partExporterList[0].xmlRoot)
        <part id="...">
          <!--========================= Measure 1 ==========================-->
          <measure number="1">...</measure>
        </part>
        >>> del SX.partExporterList[:]  # for garbage collection
        '''
        s = self.stream
        pp = PartExporter(s, parent=self)
        pp.parse()
        self.partExporterList.append(pp)

    def postPartProcess(self):
        '''
        calls .joinPartStaffs() from the
        :class:`~music21.musicxml.partStaffExporter.PartStaffExporterMixin`,
        then calls .setScoreHeader(),
        then appends each PartExporter's xmlRoot from
        self.partExporterList to self.xmlRoot.

        Called automatically by .parse().
        '''
        self.joinPartStaffs()
        self.setScoreHeader()
        for i, pex in enumerate(self.partExporterList):
            self.addDividerComment('Part ' + str(i + 1))
            self.xmlRoot.append(pex.xmlRoot)

    def setScoreHeader(self):
        '''
        Sets the group score-header in <score-partwise>.  Note that score-header is not
        a separate tag, but just a way of grouping things from the tag.

        runs `setTitles()`, `setIdentification()`, `setDefaults()`, changes textBoxes
        to `<credit>` and does the major task of setting up the part-list with `setPartList()`.

        '''
        s = self.stream
        # create score and part list
        # set some score header information from metadata
        self.scoreMetadata = getMetadataFromContext(s)

        self.setTitles()
        self.setIdentification()
        self.setDefaults()
        # add text boxes as Credits
        for tb in self.textBoxes:  # a stream of text boxes
            self.xmlRoot.append(self.textBoxToXmlCredit(tb))

        # the hard one...
        self.setPartList()

    def textBoxToXmlCredit(self, textBox):
        # noinspection PyShadowingNames
        '''
        Convert a music21 TextBox to a MusicXML Credit.

        >>> tb = text.TextBox('testing')
        >>> tb.style.absoluteY = 400
        >>> tb.style.absoluteX = 300
        >>> tb.page = 3
        >>> SX = musicxml.m21ToXml.ScoreExporter()
        >>> mxCredit = SX.textBoxToXmlCredit(tb)
        >>> SX.dump(mxCredit)
        <credit page="3">
          <credit-words default-x="300" default-y="400"
               halign="center" valign="top">testing</credit-words>
        </credit>

        Default of page 1:

        >>> tb = text.TextBox('testing')
        >>> tb.page
        1
        >>> mxCredit = SX.textBoxToXmlCredit(tb)
        >>> SX.dump(mxCredit)
        <credit page="1">...</credit>
        '''
        # use line carriages to separate messages
        mxCredit = Element('credit')
        # TODO: credit-type
        # TODO: link
        # TODO: bookmark
        # TODO: credit-image

        if textBox.page is not None:
            mxCredit.set('page', str(textBox.page))
        else:
            mxCredit.set('page', '1')

        # add all credit words to components
        count = 0

        for line in textBox.content.split('\n'):
            mxCreditWords = Element('credit-words')
            mxCreditWords.text = line
            # TODO: link/bookmark in credit-words
            if count == 0:  # on first, configure properties
                self.setPrintStyleAlign(mxCreditWords, textBox)
                if textBox.hasStyleInformation and textBox.style.justify is not None:
                    mxCreditWords.set('justify', textBox.style.justify)
            mxCredit.append(mxCreditWords)
            count += 1
        return mxCredit

    def setDefaults(self):
        # noinspection PyShadowingNames
        '''
        Returns a default object from self.firstScoreLayout or a very simple one if none exists.

        Simple:

        >>> SX = musicxml.m21ToXml.ScoreExporter()
        >>> mxDefaults = SX.setDefaults()
        >>> SX.dump(mxDefaults)
        <defaults>
          <scaling>
            <millimeters>7</millimeters>
            <tenths>40</tenths>
          </scaling>
        </defaults>

        These numbers come from the `defaults` module:

        >>> defaults.scalingMillimeters
        7
        >>> defaults.scalingTenths
        40

        More complex:

        >>> s = corpus.parse('schoenberg/opus19', 2)
        >>> SX = musicxml.m21ToXml.ScoreExporter(s)
        >>> SX.setScoreLayouts()  # necessary to call before .setDefaults()
        >>> mxDefaults = SX.setDefaults()
        >>> mxDefaults.tag
        'defaults'
        >>> mxScaling = mxDefaults.find('scaling')
        >>> SX.dump(mxScaling)
        <scaling>
          <millimeters>6.1472</millimeters>
          <tenths>40</tenths>
        </scaling>

        >>> mxPageLayout = mxDefaults.find('page-layout')
        >>> SX.dump(mxPageLayout)
        <page-layout>
          <page-height>1818</page-height>
          <page-width>1405</page-width>
          <page-margins>
            <left-margin>83</left-margin>
            <right-margin>83</right-margin>
            <top-margin>103</top-margin>
            <bottom-margin>103</bottom-margin>
          </page-margins>
        </page-layout>

        >>> mxSystemLayout = mxDefaults.find('system-layout')
        >>> SX.dump(mxSystemLayout)
        <system-layout>
          <system-margins>
            <left-margin>0</left-margin>
            <right-margin>0</right-margin>
          </system-margins>
          <system-distance>121</system-distance>
          <top-system-distance>70</top-system-distance>
        </system-layout>

        >>> mxStaffLayoutList = mxDefaults.findall('staff-layout')
        >>> len(mxStaffLayoutList)
        1
        >>> SX.dump(mxStaffLayoutList[0])
        <staff-layout>
          <staff-distance>98</staff-distance>
        </staff-layout>
        '''

        # get score defaults if any:
        if self.firstScoreLayout is None:
            from music21 import layout
            scoreLayout = layout.ScoreLayout()
            scoreLayout.scalingMillimeters = defaults.scalingMillimeters
            scoreLayout.scalingTenths = defaults.scalingTenths
        else:
            scoreLayout = self.firstScoreLayout

        mxDefaults = SubElement(self.xmlRoot, 'defaults')
        if scoreLayout.scalingMillimeters is not None or scoreLayout.scalingTenths is not None:
            mxScaling = SubElement(mxDefaults, 'scaling')
            mxMillimeters = SubElement(mxScaling, 'millimeters')
            mxMillimeters.text = str(scoreLayout.scalingMillimeters)
            mxTenths = SubElement(mxScaling, 'tenths')
            mxTenths.text = str(scoreLayout.scalingTenths)

        if scoreLayout.pageLayout is not None:
            mxPageLayout = self.pageLayoutToXmlPageLayout(scoreLayout.pageLayout)
            mxDefaults.append(mxPageLayout)

        if scoreLayout.systemLayout is not None:
            mxSystemLayout = self.systemLayoutToXmlSystemLayout(scoreLayout.systemLayout)
            mxDefaults.append(mxSystemLayout)

        for staffLayout in scoreLayout.staffLayoutList:
            mxStaffLayout = self.staffLayoutToXmlStaffLayout(staffLayout)
            mxDefaults.append(mxStaffLayout)

        self.addStyleToXmlDefaults(mxDefaults)
        return mxDefaults  # mostly for testing...

    def addStyleToXmlDefaults(self, mxDefaults):
        # noinspection PyShadowingNames
        '''
        Optionally add an <appearance> tag (using `styleToXmlAppearance`)
        and <music-font>, <word-font>, zero or more <lyric-font> tags,
        and zero or more <lyric-language> tags to mxDefaults

        Demonstrating round tripping:

        >>> import xml.etree.ElementTree as ET
        >>> defaults = ET.fromstring('<defaults>'
        ...          + '<music-font font-family="Maestro, Opus" font-weight="bold" />'
        ...          + '<word-font font-family="Garamond" font-style="italic" />'
        ...          + '<lyric-font name="verse" font-size="12" />'
        ...          + '<lyric-font name="chorus" font-size="14" />'
        ...          + '<lyric-language name="verse" xml:lang="fr" />'
        ...          + '<lyric-language name="chorus" xml:lang="en" />'
        ...          + '</defaults>')

        >>> MI = musicxml.xmlToM21.MusicXMLImporter()
        >>> MI.styleFromXmlDefaults(defaults)
        >>> SX = musicxml.m21ToXml.ScoreExporter(MI.stream)
        >>> mxDefaults = ET.Element('defaults')
        >>> SX.addStyleToXmlDefaults(mxDefaults)
        >>> SX.dump(mxDefaults)
        <defaults>
            <music-font font-family="Maestro,Opus" font-weight="bold" />
            <word-font font-family="Garamond" font-style="italic" />
            <lyric-font font-size="12" name="verse" />
            <lyric-font font-size="14" name="chorus" />
            <lyric-language name="verse" xml:lang="fr" />
            <lyric-language name="chorus" xml:lang="en" />
        </defaults>
        '''
        if not self.stream.hasStyleInformation:
            return

        mxAppearance = self.styleToXmlAppearance()
        if mxAppearance is not None:
            mxDefaults.append(mxAppearance)

        st = self.stream.style
        if st.musicFont is not None:
            mxMusicFont = SubElement(mxDefaults, 'music-font')
            self.setFont(mxMusicFont, st.musicFont)

        if st.wordFont is not None:
            mxWordFont = SubElement(mxDefaults, 'word-font')
            self.setFont(mxWordFont, st.wordFont)

        for lyricName, lyricFont in st.lyricFonts:
            mxLyricFont = SubElement(mxDefaults, 'lyric-font')
            if lyricFont is not None:
                self.setFont(mxLyricFont, lyricFont)
            if lyricName is not None:
                mxLyricFont.set('name', lyricName)

        for lyricType, lyricLang in st.lyricLanguages:
            mxLyricLanguage = SubElement(mxDefaults, 'lyric-language')
            if lyricType is not None:
                mxLyricLanguage.set('name', lyricType)
            if lyricLang is not None:
                mxLyricLanguage.set('xml:lang', lyricLang)

    def styleToXmlAppearance(self):
        # noinspection PyShadowingNames
        '''
        Populates the <appearance> tag of the <defaults> with
        information from the stream's .style information.

        >>> s = stream.Score()
        >>> s.style.lineWidths.append(('beam', 5.0))
        >>> s.style.noteSizes.append(('cue', 75))
        >>> s.style.distances.append(('hyphen', 0.1))
        >>> s.style.otherAppearances.append(('flags', 'wavy'))
        >>> SX = musicxml.m21ToXml.ScoreExporter(s)
        >>> mxAppearance = SX.styleToXmlAppearance()
        >>> SX.dump(mxAppearance)
        <appearance>
          <line-width type="beam">5.0</line-width>
          <note-size type="cue">75</note-size>
          <distance type="hyphen">0.1</distance>
          <other-appearance type="flags">wavy</other-appearance>
        </appearance>
        '''
        st = self.stream.style

        if (not st.lineWidths
                and not st.noteSizes
                and not st.distances
                and not st.otherAppearances):
            return None  # appearance tag cannot be empty

        mxAppearance = Element('appearance')
        for thisProperty, tag in [('lineWidths', 'line-width'),
                                  ('noteSizes', 'note-size'),
                                  ('distances', 'distance'),
                                  ('otherAppearances', 'other-appearance')]:
            propertyList = getattr(st, thisProperty)
            for propertyType, propertyValue in propertyList:
                mxProperty = SubElement(mxAppearance, tag)
                mxProperty.set('type', propertyType)
                mxProperty.text = str(propertyValue)

        return mxAppearance

    def setPartList(self):
        # noinspection PyShadowingNames
        '''
        Returns a <part-list> and appends it to self.xmlRoot.

        This is harder than it looks because MusicXML and music21's idea of where to store
        staff-groups are quite different.

        We find each stream in self.partExporterList, then look at the StaffGroup spanners in
        self.spannerBundle.  If the part is the first element in a StaffGroup then we add a
        <staff-group> object with 'start' as the starting point (and same for multiple StaffGroups)
        this is in `staffGroupToXmlPartGroup(sg)`.
        then we add the <score-part> descriptor of the part and its instruments, etc. (currently
        just one!), then we iterate again through all StaffGroups and if this part is the last
        element in a StaffGroup we add a <staff-group> descriptor with type="stop".

        This Bach example has four parts and one staff-group bracket linking them:

        >>> b = corpus.parse('bwv66.6')
        >>> SX = musicxml.m21ToXml.ScoreExporter(b)

        Needs some strange setup to make this work in a demo.  `.parse()` takes care of all this.

        >>> SX.scorePreliminaries()
        >>> SX.parsePartlikeScore()

        >>> mxPartList = SX.setPartList()
        >>> SX.dump(mxPartList)
        <part-list>
          <part-group number="1" type="start">...
          <score-part id="P1">...
          <score-part id="P2">...
          <score-part id="P3">...
          <score-part id="P4">...
          <part-group number="1" type="stop" />
        </part-list>

        Multi-staff parts (such as piano staves), should NOT receive `<part-group>` tags,
        since they are joined by `<staff>` tags:

        >>> cpe = corpus.parse('cpebach')
        >>> SX = musicxml.m21ToXml.ScoreExporter(cpe)
        >>> SX.scorePreliminaries()
        >>> SX.parsePartlikeScore()
        >>> SX.joinPartStaffs()

        >>> mxPartList = SX.setPartList()
        >>> SX.dump(mxPartList)
        <part-list>
          <score-part id="P1">...
          </score-part>
        </part-list>
        '''

        spannerBundle = self.spannerBundle

        mxPartList = SubElement(self.xmlRoot, 'part-list')
        # mxComponents is just a list
        # returns a spanner bundle
        staffGroups = spannerBundle.getByClass('StaffGroup')
        # environLocal.printDebug(['got staff groups', staffGroups])

        # first, find which parts are start/end of partGroups
        partGroupIndexRef = {}  # have id be key
        partGroupIndex = 1  # start by 1 by convention
        for pex in self.partExporterList:
            p = pex.stream
            # check for first
            for sg in staffGroups:
                if sg in self.joinedGroups:
                    continue
                if sg.isFirst(p):
                    mxPartGroup = self.staffGroupToXmlPartGroup(sg)
                    mxPartGroup.set('number', str(partGroupIndex))
                    # assign the spanner in the dictionary
                    partGroupIndexRef[partGroupIndex] = sg
                    partGroupIndex += 1  # increment for next usage
                    mxPartList.append(mxPartGroup)
            # add score part
            mxScorePart = pex.getXmlScorePart()
            mxPartList.append(mxScorePart)
            # check for last
            activeIndex = None
            for sg in staffGroups:
                if sg in self.joinedGroups:
                    continue
                # Handle last part in the StaffGroup
                if sg.isLast(p):
                    # find the spanner in the dictionary already-assigned
                    for key, value in partGroupIndexRef.items():
                        if value is sg:
                            activeIndex = key
                            break
                    mxPartGroup = Element('part-group')
                    mxPartGroup.set('type', 'stop')
                    if activeIndex is not None:
                        mxPartGroup.set('number', str(activeIndex))
                    mxPartList.append(mxPartGroup)

        return mxPartList

    def staffGroupToXmlPartGroup(self, staffGroup):
        # noinspection PyShadowingNames
        '''
        Create and configure an mxPartGroup object for the 'start' tag
        from a staff group spanner. Note that this object
        is not completely formed by this procedure. (number isn't done...)

        >>> b = corpus.parse('bwv66.6')
        >>> SX = musicxml.m21ToXml.ScoreExporter(b)
        >>> firstStaffGroup = b.spannerBundle.getByClass('StaffGroup')[0]
        >>> mxPartGroup = SX.staffGroupToXmlPartGroup(firstStaffGroup)
        >>> SX.dump(mxPartGroup)
        <part-group type="start">
          <group-symbol>bracket</group-symbol>
          <group-barline>yes</group-barline>
        </part-group>

        At this point, you should set the number of the mxPartGroup, since it is required:

        >>> mxPartGroup.set('number', str(1))


        What can we do with it?

        >>> firstStaffGroup.name = 'Voices'
        >>> firstStaffGroup.abbreviation = 'Ch.'
        >>> firstStaffGroup.symbol = 'brace' # 'none', 'brace', 'line', 'bracket', 'square'
        >>> firstStaffGroup.barTogether = False  # True, False, or 'Mensurstrich'
        >>> mxPartGroup = SX.staffGroupToXmlPartGroup(firstStaffGroup)
        >>> SX.dump(mxPartGroup)
        <part-group type="start">
          <group-name>Voices</group-name>
          <group-abbreviation>Ch.</group-abbreviation>
          <group-symbol>brace</group-symbol>
          <group-barline>no</group-barline>
        </part-group>

        Now we avoid printing the name of the group:

        >>> firstStaffGroup.style.hideObjectOnPrint = True
        >>> mxPartGroup = SX.staffGroupToXmlPartGroup(firstStaffGroup)
        >>> SX.dump(mxPartGroup)
        <part-group type="start">
          <group-name>Voices</group-name>
          <group-name-display print-object="no" />
          <group-abbreviation>Ch.</group-abbreviation>
          <group-symbol>brace</group-symbol>
          <group-barline>no</group-barline>
        </part-group>
        '''
        mxPartGroup = Element('part-group')
        mxPartGroup.set('type', 'start')
        seta = _setTagTextFromAttribute
        seta(staffGroup, mxPartGroup, 'group-name', 'name')
        if staffGroup.style.hideObjectOnPrint:
            mxGroupNameDisplay = SubElement(mxPartGroup, 'group-name-display')
            mxGroupNameDisplay.set('print-object', 'no')
        seta(staffGroup, mxPartGroup, 'group-abbreviation', 'abbreviation')
        mxGroupSymbol = seta(staffGroup, mxPartGroup, 'group-symbol', 'symbol')
        if mxGroupSymbol is not None:
            self.setColor(mxGroupSymbol, staffGroup)
            self.setPosition(mxGroupSymbol, staffGroup)

        mxGroupBarline = SubElement(mxPartGroup, 'group-barline')
        if staffGroup.barTogether is True:
            mxGroupBarline.text = 'yes'
        elif staffGroup.barTogether is False:
            mxGroupBarline.text = 'no'
        elif staffGroup.barTogether == 'Mensurstrich':
            mxGroupBarline.text = 'Mensurstrich'
        # TODO: group-time
        self.setEditorial(mxPartGroup, staffGroup)

        # environLocal.printDebug(['configureMxPartGroupFromStaffGroup: mxPartGroup', mxPartGroup])
        return mxPartGroup

    def setIdentification(self):
        # noinspection SpellCheckingInspection, PyShadowingNames
        '''
        Returns an identification object from self.scoreMetadata.  And appends to the score...

        For defaults:

        >>> SX = musicxml.m21ToXml.ScoreExporter()
        >>> mxIdentification = SX.setIdentification()
        >>> SX.dump(mxIdentification)
        <identification>
          <creator type="composer">Music21</creator>
          <encoding>
            <encoding-date>20...-...-...</encoding-date>
            <software>music21 v...</software>
          </encoding>
        </identification>

        More realistic:

        >>> md = metadata.Metadata()
        >>> md.composer = 'Francesca Caccini'
        >>> c = metadata.Contributor(role='arranger', name='Aliyah Shanti')
        >>> md.addContributor(c)

        need a fresh ScoreExporter ...otherwise appends to existing mxIdentification


        >>> SX = musicxml.m21ToXml.ScoreExporter()
        >>> SX.scoreMetadata = md
        >>> mxIdentification = SX.setIdentification()
        >>> SX.dump(mxIdentification)
        <identification>
          <creator type="composer">Francesca Caccini</creator>
          <creator type="arranger">Aliyah Shanti</creator>
          <encoding>
            <encoding-date>...</encoding-date>
            <software>music21 v...</software>
          </encoding>
        </identification>

        '''
        if self.mxIdentification is not None:
            mxId = self.mxIdentification
        else:
            mxId = SubElement(self.xmlRoot, 'identification')
            self.mxIdentification = mxId

        # creators
        foundOne = False
        if self.scoreMetadata is not None:
            for c in self.scoreMetadata.contributors:
                mxCreator = self.contributorToXmlCreator(c)
                mxId.append(mxCreator)
                foundOne = True

        if foundOne is False:
            mxCreator = SubElement(mxId, 'creator')
            mxCreator.set('type', 'composer')
            mxCreator.text = defaults.author

        if self.scoreMetadata is not None and self.scoreMetadata.copyright is not None:
            c = self.scoreMetadata.copyright
            mxRights = SubElement(mxId, 'rights')
            if c.role is not None:
                mxRights.set('type', c.role)
            mxRights.text = str(c)

        # Encoding does its own append...
        self.setEncoding()
        # TODO: source
        # TODO: relation
        self.metadataToMiscellaneous()

        return mxId

    def metadataToMiscellaneous(self, md=None):
        # noinspection PyShadowingNames
        '''
        Returns an mxMiscellaneous of information from metadata object md or
        from self.scoreMetadata if md is None.  If the mxMiscellaneous object
        has any miscellaneous-fields, then it is appended to self.mxIdentification
        if it exists.

        >>> SX = musicxml.m21ToXml.ScoreExporter()
        >>> md = metadata.Metadata()
        >>> md.date = metadata.primitives.DateRelative('1689', 'onOrBefore')
        >>> md.localeOfComposition = 'Rome'

        >>> mxMisc = SX.metadataToMiscellaneous(md)
        >>> SX.dump(mxMisc)
        <miscellaneous>
          <miscellaneous-field name="date">1689/--/-- or earlier</miscellaneous-field>
          <miscellaneous-field name="localeOfComposition">Rome</miscellaneous-field>
        </miscellaneous>
        '''
        if md is None and self.scoreMetadata is None:
            return None
        elif md is None:
            md = self.scoreMetadata

        mxMiscellaneous = Element('miscellaneous')

        foundOne = False
        for name, value in md.all(skipContributors=True):
            if name in ('movementName', 'movementNumber', 'title', 'copyright'):
                continue
            mxMiscField = SubElement(mxMiscellaneous, 'miscellaneous-field')
            mxMiscField.set('name', name)
            mxMiscField.text = value
            foundOne = True

        if self.mxIdentification is not None and foundOne:
            self.mxIdentification.append(mxMiscellaneous)

        # for testing:
        return mxMiscellaneous

    def setEncoding(self):
        # noinspection PyShadowingNames
        '''
        Returns an encoding object that might have information about <supports> also.
        and appends to mxIdentification (if any)

        Will use the date of generation as encoding-date.

        >>> SX = musicxml.m21ToXml.ScoreExporter()
        >>> mxEncoding = SX.setEncoding()
        >>> SX.dump(mxEncoding)
        <encoding>
          <encoding-date>20...-...-...</encoding-date>
          <software>music21 v...</software>
        </encoding>

        Encoding-date is in YYYY-MM-DD format.
        '''
        if self.mxIdentification is not None:
            mxEncoding = SubElement(self.mxIdentification, 'encoding')
        else:
            mxEncoding = Element('encoding')

        mxEncodingDate = SubElement(mxEncoding, 'encoding-date')
        mxEncodingDate.text = str(datetime.date.today())  # right format...
        # TODO: encoder

        if self.scoreMetadata is not None:
            for software in self.scoreMetadata.software:
                mxSoftware = SubElement(mxEncoding, 'software')
                mxSoftware.text = software

        else:
            mxSoftware = SubElement(mxEncoding, 'software')
            mxSoftware.text = defaults.software

        # TODO: encoding-description
        mxSupportsList = self.getSupports()
        for mxSupports in mxSupportsList:
            mxEncoding.append(mxSupports)

        return mxEncoding  # for testing...

    def getSupports(self):
        '''
        return a list of <supports> tags  for what this supports.  Does not append

        Currently just supports new-system and new-page if s.definesExplicitSystemBreaks
        and s.definesExplicitPageBreaks is True.

        >>> SX = musicxml.m21ToXml.ScoreExporter()
        >>> SX.getSupports()
        []
        >>> SX.stream.definesExplicitSystemBreaks = True
        >>> SX.getSupports()
        [<Element 'supports' at 0x...>]
        >>> SX.dump(SX.getSupports()[0])
        <supports attribute="new-system" element="print" type="yes" value="yes" />

        >>> SX.stream.definesExplicitPageBreaks = True
        >>> SX.dump(SX.getSupports()[1])
        <supports attribute="new-page" element="print" type="yes" value="yes" />

        '''
        # pylint: disable=redefined-builtin
        def getSupport(attribute, type, value, element):  # @ReservedAssignment
            su = Element('supports')
            su.set('attribute', attribute)
            su.set('type', type)
            su.set('value', value)
            su.set('element', element)
            return su

        supportsList = []
        s = self.stream
        if s.definesExplicitSystemBreaks is True:
            supportsList.append(getSupport('new-system', 'yes', 'yes', 'print'))

        if s.definesExplicitPageBreaks is True:
            supportsList.append(getSupport('new-page', 'yes', 'yes', 'print'))

        return supportsList

    def setTitles(self):
        '''
        puts work (with work-title), movement-number, movement-title into the self.xmlRoot
        '''
        mdObj = self.scoreMetadata
        if self.scoreMetadata is None:
            mdObj = metadata.Metadata()
        mxScoreHeader = self.xmlRoot
        mxWork = Element('work')
        # TODO: work-number
        if mdObj.title not in (None, ''):
            # environLocal.printDebug(['metadataToMx, got title', mdObj.title])
            mxWorkTitle = SubElement(mxWork, 'work-title')
            mxWorkTitle.text = str(mdObj.title)

        if mxWork:
            mxScoreHeader.append(mxWork)

        if mdObj.movementNumber not in (None, ''):
            mxMovementNumber = SubElement(mxScoreHeader, 'movement-number')
            mxMovementNumber.text = str(mdObj.movementNumber)

        # musicxml often defaults to show only movement title
        # if no movement title is found, get the .title attr
        mxMovementTitle = SubElement(mxScoreHeader, 'movement-title')
        if mdObj.movementName not in (None, ''):
            mxMovementTitle.text = str(mdObj.movementName)
        else:  # it is none
            if mdObj.title is not None:
                mxMovementTitle.text = str(mdObj.title)
            else:
                mxMovementTitle.text = defaults.title

    def contributorToXmlCreator(self, c):
        # noinspection SpellCheckingInspection, PyShadowingNames
        '''
        Return a <creator> tag from a :class:`~music21.metadata.Contributor` object.

        >>> md = metadata.Metadata()
        >>> md.composer = 'Oliveros, Pauline'
        >>> contrib = md.contributors[0]
        >>> contrib
        <music21.metadata.primitives.Contributor composer:Oliveros, Pauline>

        >>> SX = musicxml.m21ToXml.ScoreExporter()
        >>> mxCreator = SX.contributorToXmlCreator(contrib)
        >>> SX.dump(mxCreator)
        <creator type="composer">Oliveros, Pauline</creator>
        '''
        mxCreator = Element('creator')
        if c.role is not None:
            mxCreator.set('type', str(c.role))
        if c.name is not None:
            mxCreator.text = c.name
        return mxCreator

# ------------------------------------------------------------------------------


class PartExporter(XMLExporterBase):
    '''
    Object to convert one Part stream to a <part> tag on .parse()
    '''

    def __init__(self, partObj: Union[stream.Part, stream.Score, None] = None, parent=None):
        super().__init__()
        # partObj can be a Score IF it has no parts within it.  But better to
        # always have it be a Part

        if partObj is None:
            partObj = stream.Part()
        self.stream: Union[stream.Part, stream.Score] = partObj
        self.parent = parent  # ScoreExporter
        self.xmlRoot = Element('part')

        if parent is None:
            self.meterStream = stream.Stream()
            self.refStreamOrTimeRange = [0.0, 0.0]
            self.midiChannelList = []
            self.makeNotation = True
        else:
            self.meterStream = parent.meterStream
            self.refStreamOrTimeRange = parent.refStreamOrTimeRange
            self.midiChannelList = parent.midiChannelList  # shared list
            self.makeNotation = parent.makeNotation

        self.instrumentStream = None
        self.firstInstrumentObject = None

        # keep track of this so that we only put out new attributes when something
        # has changed
        self.lastDivisions = None

        self.spannerBundle = partObj.spannerBundle

    def parse(self):
        '''
        Set up instruments, convert sounding pitch to written pitch,
        create a partId (if no good one exists) and set it on
        <part>, fixes up the notation
        (:meth:`fixupNotationFlat` or :meth:`fixupNotationMeasured`),
        setIdLocals() on spanner bundle. Run parse() on each measure's MeasureExporter and
        append the output to the <part> object.

        In other words, one-stop shopping.

        :attr:`makeNotation` when False, will avoid running
        :meth:`~music21.stream.base.Stream.makeNotation`
        on the Part. Generally this attribute is set on `GeneralObjectExporter`
        or `ScoreExporter` and read from there. Running with `makeNotation`
        as False will raise `MusicXMLExportException` if no measures are present.
        If `makeNotation` is False, the transposition to written pitch is still
        performed and thus will be done in place.

        >>> from music21.musicxml.m21ToXml import PartExporter
        >>> noMeasures = stream.Part(note.Note())
        >>> pex = PartExporter(noMeasures)
        >>> pex.makeNotation = False
        >>> pex.parse()
        Traceback (most recent call last):
        music21.musicxml.xmlObjects.MusicXMLExportException:
        Cannot export with makeNotation=False if there are no measures
        '''
        # A copy has already been made
        # unless makeNotation=False, but the user
        # should have called toWrittenPitch() first
        # and is explicitly asking for no further copies to be made
        if self.stream.atSoundingPitch is True:
            self.stream.toWrittenPitch(inPlace=True)

        # Split complex durations in place
        self.stream = self.stream.splitAtDurations(recurse=True)[0]

        # Suppose that everything below this is a measure
        if self.makeNotation and not self.stream.getElementsByClass(stream.Measure):
            self.fixupNotationFlat()
        elif self.makeNotation:
            self.fixupNotationMeasured()
        elif not self.stream.getElementsByClass(stream.Measure):
            raise MusicXMLExportException(
                'Cannot export with makeNotation=False if there are no measures')
        # make sure that all instances of the same class have unique ids
        self.spannerBundle.setIdLocals()

        # must do after fixupNotation, since instrument instances may be created anew!
        self.instrumentSetup()

        self.xmlRoot.set('id', str(self.firstInstrumentObject.partId))

        for m in self.stream.getElementsByClass(stream.Measure):
            self.addDividerComment('Measure ' + str(m.number))
            measureExporter = MeasureExporter(m, parent=self)
            measureExporter.spannerBundle = self.spannerBundle
            try:
                mxMeasure = measureExporter.parse()
            except MusicXMLExportException as e:
                e.measureNumber = str(m.number)
                e.partName = self.stream.partName
                raise e
            self.xmlRoot.append(mxMeasure)

        return self.xmlRoot

    def instrumentSetup(self):
        '''
        Sets self.instrumentStream and self.firstInstrumentObject for the stream,
        checks for a unique midiChannel and then blocks it off from future use.

        >>> p = converter.parse('tinyNotation: 4/4 c1 d1 e1')
        >>> p.getElementsByClass('Measure')[0].insert(0, instrument.Clarinet())
        >>> p.getElementsByClass('Measure')[1].insert(0, instrument.BassClarinet())
        >>> PEX = musicxml.m21ToXml.PartExporter(p)
        >>> PEX.instrumentStream is None
        True
        >>> PEX.firstInstrumentObject is None
        True
        >>> PEX.instrumentSetup()
        >>> PEX.instrumentStream
        <music21.stream.Part 0x10ae02780>

        The "P" signifies that it is the main instrument associated with a Part.

        >>> PEX.instrumentStream.show('text')
        {0.0} <music21.instrument.Clarinet 'P...: Clarinet'>
        {4.0} <music21.instrument.BassClarinet 'Bass clarinet'>
        '''
        # get a default instrument if not assigned
        if self.parent is not None and id(self.stream) in self.parent.instrumentsByStream:
            self.instrumentStream = self.parent.instrumentsByStream[id(self.stream)]
        else:
            self.instrumentStream = self.stream.getInstruments(returnDefault=True, recurse=True)
        self.firstInstrumentObject = self.instrumentStream[0]  # store first, as handled differently

        if self.parent is not None:
            instIdList = [x.partId for x in self.parent.instrumentList]
        else:
            instIdList = [self.stream.id]

        firstInstId = self.firstInstrumentObject.partId
        if firstInstId in instIdList or firstInstId is None:  # must have unique ids
            self.firstInstrumentObject.partIdRandomize()  # set new random id

        if self.parent is not None:
            groups = self.parent.joinedGroups
        else:
            groups = []
        for joined_group in groups:
            if joined_group.isFirst(self.stream):
                # need to insert instruments from subsequent staffs
                for subseq_staff in joined_group[1:]:
                    other_insts = subseq_staff.getInstruments(returnDefault=True, recurse=True)
                    self.instrumentStream += other_insts
                    deduplicate(self.instrumentStream, inPlace=True)
                    # Place a reference to this instrument stream in a place
                    # where subsequent staffs entering this method will find and use it
                    if self.parent:
                        self.parent.instrumentsByStream[id(subseq_staff)] = self.instrumentStream
            elif self.stream in joined_group:
                # This stream was already (or will be) processed
                # UNLESS there is a spaghetti case where
                # this stream is second in groupB, but first in groupA,
                # but PartStaffExporterMixin guarantees that won't happen
                return

        seenInstrumentClasses = set()
        for thisInstrument in self.instrumentStream:
            if type(thisInstrument) in seenInstrumentClasses:
                continue
            else:
                seenInstrumentClasses.add(type(thisInstrument))
            if (thisInstrument.midiChannel is None
                    or thisInstrument.midiChannel in self.midiChannelList):
                try:
                    thisInstrument.autoAssignMidiChannel(usedChannels=self.midiChannelList)
                except exceptions21.InstrumentException as e:
                    environLocal.warn(str(e))

            # this is shared among all PartExporters, so long as they are created by a
            # ScoreExporter
            self.midiChannelList.append(thisInstrument.midiChannel)
            # environLocal.printDebug(['midiChannel list', self.midiChannelList])

            # Enforce uniqueness
            if (thisInstrument.instrumentId is None
                or (self.parent
                    and thisInstrument.instrumentId in self.parent.instrumentIdList)):
                thisInstrument.instrumentIdRandomize()

            # add to lists for checking on next part
            if self.parent is not None:
                self.parent.instrumentIdList.append(thisInstrument.instrumentId)
                if thisInstrument is self.firstInstrumentObject:
                    self.parent.instrumentList.append(thisInstrument)

    def fixupNotationFlat(self):
        '''
        Runs makeNotation on a flatStream, such as one lacking measures.
        '''
        part = self.stream
        part.makeMutable()  # must mutate
        # try to add measures if none defined
        # returns a new stream w/ new Measures but the same objects
        part.makeNotation(meterStream=self.meterStream,
                          refStreamOrTimeRange=self.refStreamOrTimeRange,
                          inPlace=True)
        # environLocal.printDebug(['fixupNotationFlat: post makeNotation, length',
        #                    len(measureStream)])

        # after calling measuresStream, need to update Spanners, as a deepcopy
        # has been made
        # might need to getAll b/c might need spanners
        # from a higher level container
        # allContexts = []
        # spannerContext = measureStream.flat.getContextByClass('Spanner')
        # while spannerContext:
        #    allContexts.append(spannerContext)
        #    spannerContext = spannerContext.getContextByClass('Spanner')
        #
        # spannerBundle = spanner.SpannerBundle(allContexts)
        # only getting spanners at this level
        # spannerBundle = spanner.SpannerBundle(measureStream.flat)
        self.spannerBundle = part.spannerBundle

    def fixupNotationMeasured(self):
        '''
        Checks to see if there are any attributes in the part stream and moves
        them into the first measure if necessary.

        Checks if makeAccidentals is run, and haveBeamsBeenMade is done, and
        haveTupletBracketsBeenMade is done.

        Changed in v7 -- no longer accepts `measureStream` argument.
        '''
        part = self.stream
        measures = part.getElementsByClass(stream.Measure)
        first_measure = measures.first()
        if not first_measure:
            return
        # check that first measure has any attributes in outer Stream
        # this is for non-standard Stream formations (some kern imports)
        # that place key/clef information in the containing stream
        if hasattr(first_measure, 'clef') and first_measure.clef is None:
            first_measure.makeMutable()  # must mutate
            outerClefs = part.getElementsByClass('Clef')
            if outerClefs:
                first_measure.clef = outerClefs.first()

        if hasattr(first_measure, 'keySignature') and first_measure.keySignature is None:
            first_measure.makeMutable()  # must mutate
            outerKeySignatures = part.getElementsByClass('KeySignature')
            if outerKeySignatures:
                first_measure.keySignature = outerKeySignatures.first()

        if hasattr(first_measure, 'timeSignature') and first_measure.timeSignature is None:
            first_measure.makeMutable()  # must mutate
            outerTimeSignatures = part.getElementsByClass('TimeSignature')
            if outerTimeSignatures:
                first_measure.timeSignature = outerTimeSignatures.first()

        # see if accidentals/beams/tuplets should be processed
        if not part.streamStatus.haveAccidentalsBeenMade():
            part.makeAccidentals(inPlace=True)
        if not part.streamStatus.beams:
            try:
                part.makeBeams(inPlace=True)
            except exceptions21.StreamException:  # no measures or no time sig?
                pass
        if part.streamStatus.haveTupletBracketsBeenMade() is False:
            stream.makeNotation.makeTupletBrackets(part, inPlace=True)

        if not self.spannerBundle:
            self.spannerBundle = part.spannerBundle

    def getXmlScorePart(self):
        '''
        make a <score-part> from a music21 Part object and a parsed mxPart (<part>) element.

        contains details about instruments, etc.

        called directly by the ScoreExporter as a late part of the processing.
        '''
        part = self.stream
        mxScorePart = Element('score-part')
        # TODO: identification -- specific metadata... could go here...
        mxScorePart.set('id', self.xmlRoot.get('id'))

        mxPartName = SubElement(mxScorePart, 'part-name')
        if hasattr(part, 'partName') and part.partName is not None:
            mxPartName.text = part.partName
        else:
            mxPartName.text = defaults.partName

        if part.hasStyleInformation and not part.style.printPartName:
            mxPartName.set('print-object', 'no')

        # TODO: part-name-display

        if hasattr(self.stream, 'partAbbreviation') and part.partAbbreviation is not None:
            mxPartAbbreviation = SubElement(mxScorePart, 'part-abbreviation')
            mxPartAbbreviation.text = part.partAbbreviation

            if part.hasStyleInformation and not part.style.printPartAbbreviation:
                mxPartAbbreviation.set('print-object', 'no')

        # TODO: part-abbreviation-display
        # TODO: group
        for inst in self.instrumentStream:
            # only use the first instance of this class
            if inst is not self.instrumentStream[type(inst)].first():
                continue
            if (inst.instrumentName is not None
                    or inst.instrumentAbbreviation is not None
                    or inst.midiProgram is not None):
                mxScorePart.append(self.instrumentToXmlScoreInstrument(inst))

        for inst in self.instrumentStream:
            # TODO: disambiguate instrument instance with different midi programs?
            if inst is not self.instrumentStream[type(inst)].first():
                continue
            # TODO: midi-device
            if inst.midiProgram is not None:
                mxScorePart.append(self.instrumentToXmlMidiInstrument(inst))

        return mxScorePart

    def instrumentToXmlScoreInstrument(self, i):
        # noinspection SpellCheckingInspection, PyShadowingNames
        '''
        Convert an :class:`~music21.instrument.Instrument` object to a
        <score-instrument> element and return it.

        >>> i = instrument.Clarinet()
        >>> i.instrumentId = 'clarinet1'
        >>> i.midiChannel = 4
        >>> PEX = musicxml.m21ToXml.PartExporter()
        >>> mxScoreInstrument = PEX.instrumentToXmlScoreInstrument(i)
        >>> PEX.dump(mxScoreInstrument)
        <score-instrument id="clarinet1">
          <instrument-name>Clarinet</instrument-name>
          <instrument-abbreviation>Cl</instrument-abbreviation>
        </score-instrument>

        >>> i.instrumentName = "Klarinette 1."
        >>> i.instrumentAbbreviation = 'Kl.1'
        >>> mxScoreInstrument = PEX.instrumentToXmlScoreInstrument(i)
        >>> PEX.dump(mxScoreInstrument)
        <score-instrument id="clarinet1">
          <instrument-name>Klarinette 1.</instrument-name>
          <instrument-abbreviation>Kl.1</instrument-abbreviation>
        </score-instrument>
        '''
        mxScoreInstrument = Element('score-instrument')
        mxScoreInstrument.set('id', i.instrumentId)
        mxInstrumentName = SubElement(mxScoreInstrument, 'instrument-name')
        mxInstrumentName.text = str(i.instrumentName)
        if i.instrumentAbbreviation is not None:
            mxInstrumentAbbreviation = SubElement(mxScoreInstrument, 'instrument-abbreviation')
            mxInstrumentAbbreviation.text = str(i.instrumentAbbreviation)
        # TODO: instrument-sound
        # TODO: solo / ensemble
        # TODO: virtual-instrument

        return mxScoreInstrument

    def instrumentToXmlMidiInstrument(self, i):
        # noinspection PyShadowingNames
        '''
        Convert an instrument object to a <midi-instrument> tag and return the element

        >>> i = instrument.Clarinet()
        >>> i.instrumentId = 'clarinet1'
        >>> i.midiChannel = 4
        >>> PEX = musicxml.m21ToXml.PartExporter()
        >>> mxMidiInstrument = PEX.instrumentToXmlMidiInstrument(i)
        >>> PEX.dump(mxMidiInstrument)
        <midi-instrument id="clarinet1">
          <midi-channel>5</midi-channel>
          <midi-program>72</midi-program>
        </midi-instrument>
        '''
        mxMidiInstrument = Element('midi-instrument')
        mxMidiInstrument.set('id', i.instrumentId)
        if i.midiChannel is None:
            i.autoAssignMidiChannel()
            # TODO: allocate channels from a higher level
        mxMidiChannel = SubElement(mxMidiInstrument, 'midi-channel')
        mxMidiChannel.text = str(i.midiChannel + 1)
        # TODO: midi-name
        # TODO: midi-bank
        mxMidiProgram = SubElement(mxMidiInstrument, 'midi-program')
        mxMidiProgram.text = str(i.midiProgram + 1)
        # TODO: midi-unpitched
        # TODO: volume
        # TODO: pan
        # TODO: elevation
        return mxMidiInstrument


# ------------------------------------------------------------------------------

class MeasureExporter(XMLExporterBase):
    classesToMethods = OrderedDict(
        [
            ('Note', 'noteToXml'),
            ('NoChord', 'noChordToXml'),
            ('ChordWithFretBoard', 'chordWithFretBoardToXml'),
            ('ChordSymbol', 'chordSymbolToXml'),
            ('ChordBase', 'chordToXml'),
            ('Unpitched', 'unpitchedToXml'),
            ('Rest', 'restToXml'),
            ('Dynamic', 'dynamicToXml'),
            ('Segno', 'segnoToXml'),
            ('Coda', 'codaToXml'),
            ('MetronomeMark', 'tempoIndicationToXml'),
            ('MetricModulation', 'tempoIndicationToXml'),
            ('TextExpression', 'textExpressionToXml'),
            ('RepeatExpression', 'textExpressionToXml'),
            ('RehearsalMark', 'rehearsalMarkToXml'),
        ]
    )

    # these need to be wrapped in an attributes tag if not at the beginning of the measure.
    wrapAttributeMethodClasses = OrderedDict(
        [('Clef', 'clefToXml'),
         ('KeySignature', 'keySignatureToXml'),
         ('TimeSignature', 'timeSignatureToXml'),
         ])

    ignoreOnParseClasses = {'LayoutBase', 'Barline'}

    def __init__(self, measureObj=None, parent=None):
        super().__init__()
        if measureObj is not None:
            self.stream = measureObj
        else:  # no point, but...
            self.stream = stream.Measure()

        self.parent = parent  # PartExporter
        self.xmlRoot = Element('measure')
        self.currentDivisions = defaults.divisionsPerQuarter

        # TODO: allow for mid-measure transposition changes.
        self.transpositionInterval = None
        self.mxTranspose = None
        self.measureOffsetStart = 0.0
        self.offsetInMeasure = 0.0
        self.currentVoiceId: Optional[int] = None
        self.nextFreeVoiceNumber = 1

        self.rbSpanners = []  # repeatBracket spanners

        if parent is None:
            self.spannerBundle = spanner.SpannerBundle()
        else:
            self.spannerBundle = parent.spannerBundle

        self.objectSpannerBundle = self.spannerBundle  # will change for each element.

    def parse(self):
        '''
        main parse call.

        deals with transposing, repeat brackets, setting measureNumber and width,
        the first mxPrint, the first <attributes> tag, the left barline, parsing all internal
        elements, setting the right barline, then returns the root <measure> tag.
        '''
        self.setTranspose()
        self.setRbSpanners()
        self.setMxAttributes()
        self.setMxPrint()
        self.setMxAttributesObjectForStartOfMeasure()
        self.setLeftBarline()
        # BIG ONE
        self.mainElementsParse()
        # continue
        self.setRightBarline()
        return self.xmlRoot

    def mainElementsParse(self):
        '''
        deals with parsing all the elements in a stream, whether it has voices or not.
        '''
        m = self.stream
        # need to handle objects in order when creating musicxml
        # we thus assume that objects are sorted here

        if not m.hasVoices():
            self.parseFlatElements(m, backupAfterwards=False)
            return

        nonVoiceMeasureItems = m.getElementsNotOfClass('Voice').stream()
        self.parseFlatElements(nonVoiceMeasureItems, backupAfterwards=True)

        allVoices = list(m.voices)
        for i, v in enumerate(allVoices):
            if i == len(allVoices) - 1:
                backupAfterwards = False
            else:
                backupAfterwards = True

            # Assumes voices are flat...
            self.parseFlatElements(v, backupAfterwards=backupAfterwards)

    def parseFlatElements(self, m, *, backupAfterwards=False):
        '''
        Deals with parsing all the elements in .elements, assuming that .elements is flat.

        m here can be a Measure or Voice, but flat...

        If m is a 'Voice' class, we use the .id element to set self.currentVoiceId and then
        send a backup tag to go back to the beginning of the measure.

        Note that if the .id is high enough to be an id(x) memory location, then a small
        voice number is used instead.
        '''
        root = self.xmlRoot
        divisions = self.currentDivisions
        self.offsetInMeasure = 0.0
        if isinstance(m, stream.Voice):
            m: stream.Voice
            if isinstance(m.id, int) and m.id < defaults.minIdNumberToConsiderMemoryLocation:
                voiceId = m.id
            elif isinstance(m.id, int):
                voiceId = self.nextFreeVoiceNumber
                self.nextFreeVoiceNumber += 1
            else:
                voiceId = m.id
        else:
            voiceId = None

        self.currentVoiceId = voiceId

        # group all objects by offsets and then do a different order than normal sort.
        # that way chord symbols and other 0-width objects appear before notes as much as
        # possible.
        for objGroup in OffsetIterator(m):
            groupOffset = m.elementOffset(objGroup[0])
            amountToMoveForward = int(round(divisions * (groupOffset
                                                             - self.offsetInMeasure)))
            if amountToMoveForward > 0:
                # gap in stream!
                mxForward = Element('forward')
                mxDuration = SubElement(mxForward, 'duration')
                mxDuration.text = str(amountToMoveForward)
                root.append(mxForward)
                self.offsetInMeasure = groupOffset

            notesForLater = []
            for obj in objGroup:
                # we do all non-note elements (including ChordSymbols)
                # first before note elements, in musicxml
                if isinstance(obj, note.GeneralNote) and not isinstance(obj, harmony.Harmony):
                    notesForLater.append(obj)
                else:
                    self.parseOneElement(obj)

            for n in notesForLater:
                self.parseOneElement(n)

        if backupAfterwards:
            # return to the beginning of the measure.
            amountToBackup = round(divisions * self.offsetInMeasure)
            if amountToBackup:
                mxBackup = Element('backup')
                mxDuration = SubElement(mxBackup, 'duration')
                mxDuration.text = str(amountToBackup)
                root.append(mxBackup)

        self.currentVoiceId = None

    def parseOneElement(self, obj):
        '''
        parse one element completely and add it to xmlRoot, updating
        offsetInMeasure, etc.
        '''
        root = self.xmlRoot
        self.objectSpannerBundle = self.spannerBundle.getBySpannedElement(obj)
        preList, postList = self.prePostObjectSpanners(obj)

        for sp in preList:  # directions that precede the element
            root.append(sp)

        classes = obj.classes
        if 'GeneralNote' in classes:
            self.offsetInMeasure += obj.duration.quarterLength

        # turn inexpressible durations into complex durations (unless unlinked)
        if obj.duration.type == 'inexpressible':
            obj.duration.quarterLength = obj.duration.quarterLength
            objList = obj.splitAtDurations()
        # make dotGroups into normal notes
        elif len(obj.duration.dotGroups) > 1:
            obj.duration.splitDotGroups(inPlace=True)
            objList = obj.splitAtDurations()
        # otherwise, splitAtDurations() was already called by parse(), no need to repeat
        else:
            objList = [obj]

        parsedObject = False
        for className, methName in self.classesToMethods.items():
            if className in classes:
                meth = getattr(self, methName)
                for o in objList:
                    meth(o)
                parsedObject = True
                break

        # these are classes that need to be wrapped in an attribute tag if
        # not at the beginning of a measure
        for className, methName in self.wrapAttributeMethodClasses.items():
            if className in classes:
                meth = getattr(self, methName)
                for o in objList:
                    self.wrapObjectInAttributes(o, meth)
                parsedObject = True
                break

        if parsedObject is False:
            for className in classes:
                if className in self.ignoreOnParseClasses:
                    parsedObject = True
                    break
            if parsedObject is False:
                environLocal.printDebug(['did not convert object', obj])

        for sp in postList:  # directions that follow the element
            root.append(sp)

    def prePostObjectSpanners(self, target):
        '''
        return two lists or empty tuples:
        (1) spanners related to the object that should appear before the object
        to the <measure> tag. (2) spanners related to the object that should appear after the
        object in the measure tag.
        '''
        def getProc(su, innerTarget):
            if len(su) == 1:  # have a one element wedge
                proc = ('first', 'last')
            else:
                if su.isFirst(innerTarget) and su.isLast(innerTarget):
                    proc = ('first', 'last')  # same element can be first and last
                elif su.isFirst(innerTarget):
                    proc = ('first',)
                elif su.isLast(innerTarget):
                    proc = ('last',)
                else:
                    proc = ()
            return proc

        spannerBundle = self.objectSpannerBundle
        if not spannerBundle:
            return (), ()

        preList = []
        postList = []

        # number, type is assumed;
        # tuple: first is the elementType,
        #        second: tuple of parameters to set,
        paramsSet = {'Ottava': ('octave-shift', ('size',)),
                     # TODO: attrGroup: dashed-formatting, print-style
                     'DynamicWedge': ('wedge', ('spread',)),
                     # TODO: niente, attrGroups: line-type, dashed-formatting, position, color
                     'Line': ('bracket', ('line-end', 'end-length'))
                     # TODO: dashes???
                     }

        for m21spannerClass, infoTuple in paramsSet.items():
            mxTag, parameterSet = infoTuple
            for thisSpanner in spannerBundle.getByClass(m21spannerClass):
                for posSub in getProc(thisSpanner, target):
                    # create new tag
                    mxElement = Element(mxTag)
                    _synchronizeIds(mxElement, thisSpanner)

                    mxElement.set('number', str(thisSpanner.idLocal))
                    if m21spannerClass == 'Line':
                        mxElement.set('line-type', str(thisSpanner.lineType))

                    if posSub == 'first':
                        spannerParams = self._spannerStartParameters(m21spannerClass, thisSpanner)
                    elif posSub == 'last':
                        spannerParams = self._spannerEndParameters(m21spannerClass, thisSpanner)
                    else:
                        spannerParams = {}

                    if 'type' in spannerParams:
                        mxElement.set('type', str(spannerParams['type']))

                    for attrName in parameterSet:
                        if attrName in spannerParams and spannerParams[attrName] is not None:
                            mxElement.set(attrName, str(spannerParams[attrName]))

                    mxDirection = Element('direction')
                    _synchronizeIds(mxDirection, thisSpanner)

                    # Not all spanners have placements
                    if hasattr(thisSpanner, 'placement') and thisSpanner.placement is not None:
                        mxDirection.set('placement', str(thisSpanner.placement))
                    mxDirectionType = SubElement(mxDirection, 'direction-type')
                    mxDirectionType.append(mxElement)
                    # Not todo: ID: direction-type has no direct music21 equivalent.

                    if posSub == 'first':
                        preList.append(mxDirection)
                    else:
                        postList.append(mxDirection)

        return preList, postList

    @staticmethod
    def _spannerStartParameters(spannerClass, sp):
        '''
        Return a dict of the parameters for the start of this spanner required by MusicXML output.

        >>> ssp = musicxml.m21ToXml.MeasureExporter._spannerStartParameters

        >>> ottava = spanner.Ottava(type='8va')
        >>> st = ssp('Ottava', ottava)
        >>> st['type']  # this is the opposite of what you might expect...
        'down'
        >>> st['size']
        8

        >>> cresc = dynamics.Crescendo()
        >>> st = ssp('DynamicWedge', cresc)
        >>> st['type']
        'crescendo'
        >>> st['spread']
        0

        >>> diminuendo = dynamics.Diminuendo()
        >>> st = ssp('DynamicWedge', diminuendo)
        >>> st['type']
        'diminuendo'
        >>> st['spread']
        15
        '''
        post = {'type': 'start'}
        if spannerClass == 'Ottava':
            post['size'] = sp.shiftMagnitude()
            post['type'] = sp.shiftDirection(reverse=True)  # up or down
        elif spannerClass == 'Line':
            post['line-end'] = sp.startTick
            post['end-length'] = sp.startHeight
        elif spannerClass == 'DynamicWedge':
            post['type'] = sp.type
            if sp.type == 'crescendo':
                post['spread'] = 0
                if sp.niente:
                    post['niente'] = 'yes'
            else:
                post['spread'] = sp.spread

        return post

    @staticmethod
    def _spannerEndParameters(spannerClass, sp):
        '''
        Return a dict of the parameters for the end of this spanner required by MusicXML output.

        >>> ottava = spanner.Ottava(type='8va')
        >>> en = musicxml.m21ToXml.MeasureExporter._spannerEndParameters('Ottava', ottava)
        >>> en['type']
        'stop'
        >>> en['size']
        8
        '''
        post = {'type': 'stop'}
        if spannerClass == 'Ottava':
            post['size'] = sp.shiftMagnitude()
        elif spannerClass == 'Line':
            post['line-end'] = sp.endTick
            post['end-length'] = sp.endHeight
        elif spannerClass == 'DynamicWedge':
            if sp.type == 'crescendo':
                post['spread'] = sp.spread
            else:
                post['spread'] = 0
                if sp.niente:
                    post['niente'] = 'yes'

        return post

    def objectAttachedSpannersToNotations(self, obj, objectSpannerBundle=None):
        '''
        return a list of <notations> from spanners related to the object that should appear
        in the notations tag (slurs, slides, etc.)

        >>> n0 = note.Note('C')
        >>> n1 = note.Note('D')
        >>> trem = expressions.TremoloSpanner([n0, n1])
        >>> m = stream.Measure()
        >>> m.insert(0, trem)
        >>> m.append(n0)
        >>> m.append(n1)
        >>> mex = musicxml.m21ToXml.MeasureExporter(m)
        >>> out = mex.objectAttachedSpannersToNotations(n0, m.spannerBundle)
        >>> out
        [<Element 'ornaments' at 0x1114d9408>]
        >>> mex.dump(out[0])
        <ornaments>
          <tremolo type="start">3</tremolo>
        </ornaments>

        >>> out = mex.objectAttachedSpannersToNotations(n1, m.spannerBundle)
        >>> mex.dump(out[0])
        <ornaments>
          <tremolo type="stop">3</tremolo>
        </ornaments>


        '''
        notations = []
        if objectSpannerBundle is not None:
            sb = objectSpannerBundle
        else:
            sb = self.objectSpannerBundle

        if not sb:
            return notations

        ornaments = []

        for su in sb.getByClass('Slur'):
            mxSlur = Element('slur')
            if su.isFirst(obj):
                mxSlur.set('type', 'start')
                self.setLineStyle(mxSlur, su)
                self.setPosition(mxSlur, su)
                self.setStyleAttributes(mxSlur,
                                        su,
                                        ('bezier-offset', 'bezier-offset2',
                                         'bezier-x', 'bezier-y',
                                         'bezier-x2', 'bezier-y2'),
                                        )
                if su.placement is not None:
                    mxSlur.set('placement', str(su.placement))
            elif su.isLast(obj):
                mxSlur.set('type', 'stop')
            else:
                continue  # do not put a notation on mid-slur notes.
            mxSlur.set('number', str(su.idLocal))
            notations.append(mxSlur)

        for su in sb.getByClass('Glissando'):
            if su.slideType == 'continuous':
                mxTag = 'slide'
            else:
                mxTag = 'glissando'

            mxGlissando = Element(mxTag)
            mxGlissando.set('number', str(su.idLocal))
            if su.lineType is not None:
                mxGlissando.set('line-type', str(su.lineType))
            # is this note first in this spanner?
            if su.isFirst(obj):
                if su.label is not None:
                    mxGlissando.text = str(su.label)
                mxGlissando.set('type', 'start')
            elif su.isLast(obj):
                mxGlissando.set('type', 'stop')
            else:
                continue  # do not put a notation on mid-gliss notes.

            _synchronizeIds(mxGlissando, su)
            # placement???
            notations.append(mxGlissando)

        # These add to Ornaments...

        for su in sb.getByClass('TremoloSpanner'):
            mxTrem = Element('tremolo')
            mxTrem.text = str(su.numberOfMarks)
            if su.isFirst(obj):
                mxTrem.set('type', 'start')
                if su.placement is not None:
                    mxTrem.set('placement', str(su.placement))
            elif su.isLast(obj):
                mxTrem.set('type', 'stop')
            else:
                # this is always an error for tremolos
                environLocal.printDebug(
                    ['spanner w/ a component that is neither a start nor an end.', su, obj])
            # Tremolos get in a separate ornaments tag...
            ornaments.append(mxTrem)

        for su in sb.getByClass('TrillExtension'):
            mxWavyLine = Element('wavy-line')
            mxWavyLine.set('number', str(su.idLocal))
            isFirstOrLast = False
            isFirstANDLast = False
            # is this note first in this spanner?
            if su.isFirst(obj):
                mxWavyLine.set('type', 'start')
                # print('Trill is first')
                isFirstOrLast = True
                if su.placement is not None:
                    mxWavyLine.set('placement', su.placement)

            # a Trill on a single Note can be both first and last!
            if su.isLast(obj):
                if isFirstOrLast is True:
                    isFirstANDLast = True
                else:
                    mxWavyLine.set('type', 'stop')
                    isFirstOrLast = True
                # print('Trill is last')

            if isFirstOrLast is False:
                continue  # do not put a wavy-line tag on mid-trill notes
            ornaments.append(mxWavyLine)
            if isFirstANDLast is True:
                # make another one...
                mxWavyLine = Element('wavy-line')
                mxWavyLine.set('number', str(su.idLocal))
                mxWavyLine.set('type', 'stop')
                ornaments.append(mxWavyLine)

        if ornaments:
            mxOrnGroup = Element('ornaments')
            for mxOrn in ornaments:
                mxOrnGroup.append(mxOrn)
            notations.append(mxOrnGroup)

        return notations

    def noteToXml(self, n: note.GeneralNote, noteIndexInChord=0, chordParent=None):
        # noinspection PyShadowingNames
        '''
        Translate a music21 :class:`~music21.note.Note` or a Rest into a
        ElementTree, note element.

        Note that, some note-attached spanners, such
        as octave shifts, produce direction (and direction types)
        in this method.

        >>> n = note.Note('D#5')
        >>> n.quarterLength = 3
        >>> n.volume.velocityScalar = 0.5
        >>> n.style.color = 'silver'

        >>> MEX = musicxml.m21ToXml.MeasureExporter()
        >>> len(MEX.xmlRoot)
        0
        >>> mxNote = MEX.noteToXml(n)
        >>> mxNote
        <Element 'note' at 0x10113cb38>
        >>> MEX.dump(mxNote)
        <note color="#C0C0C0" dynamics="70.56">
          <pitch>
            <step>D</step>
            <alter>1</alter>
            <octave>5</octave>
          </pitch>
          <duration>30240</duration>
          <type>half</type>
          <dot />
          <accidental>sharp</accidental>
          <notehead color="#C0C0C0" parentheses="no">normal</notehead>
        </note>
        >>> len(MEX.xmlRoot)
        1


        >>> r = note.Rest()
        >>> r.quarterLength = 1/3
        >>> r.duration.tuplets[0].type = 'start'
        >>> mxRest = MEX.noteToXml(r)
        >>> MEX.dump(mxRest)
        <note>
          <rest />
          <duration>3360</duration>
          <type>eighth</type>
          <time-modification>
            <actual-notes>3</actual-notes>
            <normal-notes>2</normal-notes>
            <normal-type>eighth</normal-type>
          </time-modification>
          <notations>
            <tuplet bracket="yes" number="1" placement="above" type="start">
              <tuplet-actual>
                <tuplet-number>3</tuplet-number>
                <tuplet-type>eighth</tuplet-type>
              </tuplet-actual>
              <tuplet-normal>
                <tuplet-number>2</tuplet-number>
                <tuplet-type>eighth</tuplet-type>
              </tuplet-normal>
            </tuplet>
          </notations>
        </note>
        >>> len(MEX.xmlRoot)
        2

        >>> n.notehead = 'diamond'
        >>> n.articulations.append(articulations.Pizzicato())
        >>> mxNote = MEX.noteToXml(n)
        >>> MEX.dump(mxNote)
        <note color="#C0C0C0" dynamics="70.56" pizzicato="yes">
          ...
          <notehead color="#C0C0C0" parentheses="no">diamond</notehead>
        </note>

        Notes with complex durations need to be simplified before coming here
        otherwise they create an impossible musicxml type of "complex"

        >>> nComplex = note.Note()
        >>> nComplex.duration.quarterLength = 5.0
        >>> mxComplex = MEX.noteToXml(nComplex)
        >>> MEX.dump(mxComplex)
        <note>
          <pitch>
            <step>C</step>
            <octave>4</octave>
          </pitch>
          <duration>50400</duration>
          <type>complex</type>
        </note>

        TODO: Test with spanners...

        '''
        addChordTag = (noteIndexInChord != 0)
        setb = _setAttributeFromAttribute

        mxNote = Element('note')
        chordOrN: note.GeneralNote
        if chordParent is None:
            chordOrN = n
        else:
            chordOrN = chordParent
            # Ensure color is read from `n`, since only `chordOrN` is handled below
            self.setColor(mxNote, n)

        # self.setFont(mxNote, chordOrN)
        self.setPrintStyle(mxNote, chordOrN)  # sets color
        # TODO: attr-group: printout -- replaces print-object, print-spacing below (3.1)
        # TODO: attr: print-leger -- musicxml 3.1
        if (chordOrN.isRest is False
                and chordOrN.hasVolumeInformation()
                and chordOrN.volume.velocityScalar is not None):
            vel = chordOrN.volume.velocityScalar * 100 * (127 / 90)
            mxNote.set('dynamics', f'{vel:.2f}')

        # TODO: attr: end-dynamics
        # TODO: attr: attack
        # TODO: attr: release
        # TODO: attr: time-only
        _synchronizeIds(mxNote, n)

        d = chordOrN.duration

        if d.isGrace is True:
            graceElement = SubElement(mxNote, 'grace')
            try:
                if d.slash in (True, False):
                    setb(d, graceElement, 'slash', transform=xmlObjects.booleanToYesNo)

                if d.stealTimePrevious is not None:
                    setb(d,
                         graceElement,
                         'steal-time-previous',
                         transform=xmlObjects.fractionToPercent)

                if d.stealTimeFollowing is not None:
                    setb(d,
                         graceElement,
                         'steal-time-following',
                         transform=xmlObjects.fractionToPercent)
                # TODO: make-time -- specifically not implemented for now.

            except AttributeError:
                environLocal.warn(f'Duration set as Grace while not being a GraceDuration {d}')

        # TODO: cue... / cue-grace

        self.setPrintObject(mxNote, n)
        if n.hasStyleInformation and n.style.hideObjectOnPrint is True:
            mxNote.set('print-spacing', 'yes')

        for art in chordOrN.articulations:
            if 'Pizzicato' in art.classes:
                mxNote.set('pizzicato', 'yes')

        if addChordTag:
            SubElement(mxNote, 'chord')

        if hasattr(n, 'pitch'):
            n: note.Note
            mxPitch = self.pitchToXml(n.pitch)
            mxNote.append(mxPitch)
        elif n.isRest:
            SubElement(mxNote, 'rest')

        if d.isGrace is not True:
            mxDuration = self.durationXml(d)
            mxNote.append(mxDuration)
            # divisions only
        # TODO: skip if cue:
        if n.tie is not None:
            mxTieList = self.tieToXmlTie(n.tie)
            for t in mxTieList:
                mxNote.append(t)

        # instrument tags are necessary when there is more than one
        if self.parent is not None and len(self.parent.instrumentStream) > 1 and not n.isRest:
            if chordParent:
                closest_inst = chordParent.getContextByClass(Instrument, followDerivation=False)
                assert closest_inst in self.parent.instrumentStream
            else:
                closest_inst = n.getContextByClass(Instrument, followDerivation=False)
                assert closest_inst in self.parent.instrumentStream
            instance_to_use = self.parent.instrumentStream[type(closest_inst)].first()
            if instance_to_use is None:
                # exempt coverage, because this is only for safety/unreachable
                raise MusicXMLExportException(f'Could not find {closest_inst} for note {n}'
                    + 'in instrumentStream')  # pragma: no cover
            mxInstrument = SubElement(mxNote, 'instrument')
            assert instance_to_use.instrumentId, id(instance_to_use)
            mxInstrument.set('id', instance_to_use.instrumentId)

        self.setEditorial(mxNote, n)
        if self.currentVoiceId is not None:
            mxVoice = SubElement(mxNote, 'voice')
            mxVoice.text = str(self.currentVoiceId)

        mxType = Element('type')
        if d.isGrace is True and d.type == 'zero':
            # Default type-less grace durations to eighths
            mxType.text = 'eighth'
        else:
            mxType.text = typeToMusicXMLType(d.type)

        self.setStyleAttributes(mxType, n, 'size', 'noteSize')
        mxNote.append(mxType)
        for unused_dotCounter in range(d.dots):
            SubElement(mxNote, 'dot')
            # TODO: dot placement...

        if (hasattr(n, 'pitch')
                and n.pitch.accidental is not None
                and n.pitch.accidental.displayStatus in (True, None)):
            mxAccidental = self.accidentalToMx(n.pitch.accidental)
            mxNote.append(mxAccidental)

        if len(d.tuplets) == 1:
            mxTimeModification = self.tupletToTimeModification(d.tuplets[0])
            mxNote.append(mxTimeModification)
        elif len(d.tuplets) > 1:
            # create a composite tuplet to use as a timeModification guide
            tupletFraction = fractions.Fraction(d.aggregateTupletMultiplier()
                                                ).limit_denominator(1000)
            tempTuplet = duration.Tuplet(tupletFraction.denominator,
                                         tupletFraction.numerator)
            # don't set durationType until this can be done properly.
            # tempTuplet.setDurationType(d.tuplets[0].durationNormal.type,
            #                            d.tuplets[0].durationNormal.dots)
            mxTimeModification = self.tupletToTimeModification(tempTuplet)
            mxNote.append(mxTimeModification)

        # stem...
        stemDirection = None
        # if we are not in a chord, or we are the first note of a chord, get stem
        # direction from the chordOrNote object
        if (addChordTag is False
                and hasattr(chordOrN, 'stemDirection')
                and chordOrN.stemDirection != 'unspecified'):
            chordOrN: note.NotRest
            stemDirection = chordOrN.stemDirection
        # or if we are in a chord, but the sub-note has its own stem direction,
        # record that.
        elif (chordOrN is not n
                and hasattr(n, 'stemDirection')
                and n.stemDirection != 'unspecified'):
            n: note.NotRest
            stemDirection = n.stemDirection

        if stemDirection is not None:
            mxStem = SubElement(mxNote, 'stem')
            sdText = stemDirection
            if sdText == 'noStem':
                sdText = 'none'
            mxStem.text = sdText
            if chordOrN.hasStyleInformation and chordOrN.style.stemStyle is not None:
                self.setColor(mxStem, chordOrN.style.stemStyle)
                self.setPosition(mxStem, chordOrN.style.stemStyle)

        # end Stem

        # notehead
        self.dealWithNotehead(mxNote, n, chordParent)

        # TODO: notehead-text

        # beam
        if addChordTag is False:
            if hasattr(chordOrN, 'beams') and chordOrN.beams is not None:
                chordOrN: note.NotRest
                nBeamsList = self.beamsToXml(chordOrN.beams)
                for mxB in nBeamsList:
                    mxNote.append(mxB)

        mxNotationsList = self.noteToNotations(n, noteIndexInChord, chordParent)

        # add tuplets if it's a note or the first <note> of a chord.
        if addChordTag is False:
            for i, tup in enumerate(d.tuplets):
                tupTagList = self.tupletToXmlTuplet(tup, i + 1)
                mxNotationsList.extend(tupTagList)

        if mxNotationsList:
            mxNotations = SubElement(mxNote, 'notations')
            for mxN in mxNotationsList:
                mxNotations.append(mxN)

        # lyric
        if addChordTag is False:
            for lyricObj in chordOrN.lyrics:
                if lyricObj.text is None:
                    continue  # happens sometimes...
                mxLyric = self.lyricToXml(lyricObj)
                mxNote.append(mxLyric)
        # TODO: play
        self.xmlRoot.append(mxNote)
        return mxNote

    def restToXml(self, r: note.Rest):
        # noinspection PyShadowingNames
        '''
        Convert a Rest object to a <note> with a <rest> tag underneath it.

        >>> MEX = musicxml.m21ToXml.MeasureExporter()
        >>> r = note.Rest(quarterLength=2.0)

        Give the rest some context:

        >>> m = stream.Measure()
        >>> m.timeSignature = meter.TimeSignature('4/4')
        >>> m.append(r)
        >>> mxNoteRest = MEX.restToXml(r)
        >>> MEX.dump(mxNoteRest)
        <note>
          <rest />
          <duration>20160</duration>
          <type>half</type>
        </note>

        Now it is a full measure:

        >>> m.timeSignature = meter.TimeSignature('2/4')
        >>> mxNoteRest = MEX.restToXml(r)
        >>> MEX.dump(mxNoteRest)
        <note>
          <rest measure="yes" />
          <duration>20160</duration>
        </note>

        Unless we specify that it should not be converted to a full measure:

        >>> r.fullMeasure = False
        >>> mxNoteRest = MEX.restToXml(r)
        >>> MEX.dump(mxNoteRest)
        <note>
          <rest />
          <duration>20160</duration>
          <type>half</type>
        </note>

        With True or "always" it will be converted to full measure even if
        it does not match:

        >>> m.timeSignature = meter.TimeSignature('4/4')
        >>> r.duration.dots = 1
        >>> r.fullMeasure = True
        >>> mxNoteRest = MEX.restToXml(r)
        >>> MEX.dump(mxNoteRest)
        <note>
          <rest measure="yes" />
          <duration>30240</duration>
        </note>


        display-step and display-octave should work:

        >>> r = note.Rest()
        >>> r.stepShift = 1
        >>> mxNoteRest = MEX.restToXml(r)
        >>> MEX.dump(mxNoteRest)
        <note>
          <rest>
            <display-step>C</display-step>
            <display-octave>5</display-octave>
          </rest>
          <duration>10080</duration>
          <type>quarter</type>
        </note>

        Clef context matters:

        >>> m = stream.Measure()
        >>> m.clef = clef.BassClef()
        >>> m.append(r)
        >>> mxNoteRest = MEX.restToXml(r)
        >>> MEX.dump(mxNoteRest)
        <note>
          <rest>
            <display-step>E</display-step>
            <display-octave>3</display-octave>
          </rest>
          <duration>10080</duration>
          <type>quarter</type>
        </note>
        '''
        mxNote = self.noteToXml(r)
        mxRestTag = mxNote.find('rest')
        if mxRestTag is None:
            raise MusicXMLExportException('Something went wrong -- converted rest w/o rest tag')

        isFullMeasure = False
        if r.fullMeasure in (True, 'always'):
            isFullMeasure = True
            mxRestTag.set('measure', 'yes')
        elif r.fullMeasure == 'auto':
            tsContext = r.getContextByClass('TimeSignature')
            if tsContext and tsContext.barDuration.quarterLength == r.duration.quarterLength:
                isFullMeasure = True

        if isFullMeasure:
            mxRestTag.set('measure', 'yes')
            mxType = mxNote.find('type')
            if mxType is not None:
                mxNote.remove(mxType)
            mxDots = mxNote.findall('dot')
            for mxDot in mxDots:
                mxNote.remove(mxDot)
            # should tuplet, etc. be removed? hard to think of a full measure with one.

        if r.stepShift != 0:
            mxDisplayStep = SubElement(mxRestTag, 'display-step')
            mxDisplayOctave = SubElement(mxRestTag, 'display-octave')
            currentClef = r.getContextByClass('Clef')
            if currentClef is None or not hasattr(currentClef, 'lowestLine'):
                currentClef = clef.TrebleClef()  # this should not be common enough to
                # worry about the overhead
            midLineDNN = currentClef.lowestLine + 4
            restObjectPseudoDNN = midLineDNN + r.stepShift
            tempPitch = pitch.Pitch()
            tempPitch.diatonicNoteNum = restObjectPseudoDNN
            mxDisplayStep.text = tempPitch.step
            mxDisplayOctave.text = str(tempPitch.octave)

        return mxNote

    def chordToXml(self, c: chord.ChordBase):
        # noinspection PyShadowingNames
        '''
        Returns a list of <note> tags, all but the first with a <chord/> tag on them.
        And appends them to self.xmlRoot

        Attributes of notes are merged from different locations: first from the
        duration objects, then from the pitch objects. Finally, GeneralNote
        attributes are added.

        >>> ch = chord.Chord()
        >>> ch.quarterLength = 2
        >>> b = pitch.Pitch('A-2')
        >>> c = pitch.Pitch('D3')
        >>> d = pitch.Pitch('E4')
        >>> e = [b, c, d]
        >>> ch.pitches = e

        >>> len(ch.pitches)
        3
        >>> MEX = musicxml.m21ToXml.MeasureExporter()
        >>> len(MEX.xmlRoot)
        0
        >>> mxNoteList = MEX.chordToXml(ch)
        >>> len(mxNoteList)  # get three mxNotes
        3
        >>> len(MEX.xmlRoot)
        3

        >>> MEX.dump(mxNoteList[0])
        <note>
          <pitch>
            <step>A</step>
            <alter>-1</alter>
            <octave>2</octave>
          </pitch>
          <duration>20160</duration>
          <type>half</type>
          <accidental>flat</accidental>
        </note>

        >>> MEX.dump(mxNoteList[1])
        <note>
          <chord />
          <pitch>
            <step>D</step>
            <octave>3</octave>
          </pitch>
          <duration>20160</duration>
          <type>half</type>
        </note>

        >>> MEX.dump(mxNoteList[2])
        <note>
          <chord />
          <pitch>
            <step>E</step>
            <octave>4</octave>
          </pitch>
          <duration>20160</duration>
          <type>half</type>
        </note>


        Test that notehead translation works:

        >>> g = pitch.Pitch('g3')
        >>> h = note.Note('b4')
        >>> h.notehead = 'diamond'
        >>> h.style.color = 'gold'
        >>> ch2 = chord.Chord([g, h])
        >>> ch2.quarterLength = 2.0
        >>> mxNoteList = MEX.chordToXml(ch2)
        >>> MEX.dump(mxNoteList[1])
        <note color="#FFD700">
          <chord />
          <pitch>
            <step>B</step>
            <octave>4</octave>
          </pitch>
          <duration>20160</duration>
          <type>half</type>
          <notehead color="#FFD700" parentheses="no">diamond</notehead>
        </note>

        And unpitched chord members:

        >>> perc = percussion.PercussionChord([note.Unpitched(), note.Unpitched()])
        >>> for n in MEX.chordToXml(perc):
        ...     MEX.dump(n)
        <note>
          <unpitched>
            <display-step>B</display-step>
            <display-octave>4</display-octave>
          </unpitched>
          <duration>10080</duration>
          <type>quarter</type>
        </note>
        <note>
          <chord />
          <unpitched>
            <display-step>B</display-step>
            <display-octave>4</display-octave>
          </unpitched>
          <duration>10080</duration>
          <type>quarter</type>
        </note>

        Test articulations of chords with fingerings. Superfluous fingerings will be ignored.

        >>> testChord = chord.Chord('E4 C5')
        >>> testChord.articulations = [articulations.Fingering(1),
        ...        articulations.Accent(), articulations.Fingering(5), articulations.Fingering(3)]
        >>> for n in MEX.chordToXml(testChord):
        ...     MEX.dump(n)
        <note>
          ...
          <notations>
            <articulations>
              <accent />
            </articulations>
            <technical>
              <fingering alternate="no" substitution="no">1</fingering>
            </technical>
          </notations>
        </note>
        <note>
          <chord />
          ...
          <notations>
            <technical>
              <fingering alternate="no" substitution="no">5</fingering>
            </technical>
          </notations>
        </note>
        '''
        mxNoteList = []
        for i, n in enumerate(c):
            if 'Unpitched' in n.classSet:
                mxNoteList.append(self.unpitchedToXml(n, noteIndexInChord=i, chordParent=c))
            else:
                mxNoteList.append(self.noteToXml(n, noteIndexInChord=i, chordParent=c))
        return mxNoteList

    def durationXml(self, dur: duration.Duration):
        # noinspection PyShadowingNames
        '''
        Convert a duration.Duration object to a <duration> tag using self.currentDivisions

        >>> d = duration.Duration(1.5)
        >>> MEX = musicxml.m21ToXml.MeasureExporter()
        >>> MEX.currentDivisions = 10
        >>> mxDuration = MEX.durationXml(d)
        >>> MEX.dump(mxDuration)
        <duration>15</duration>
        '''
        mxDuration = Element('duration')
        mxDuration.text = str(int(round(self.currentDivisions * dur.quarterLength)))
        return mxDuration

    def pitchToXml(self, p: pitch.Pitch):
        # noinspection PyShadowingNames
        '''
        Convert a :class:`~music21.pitch.Pitch` to xml.
        Does not create the <accidental> tag.

        >>> p = pitch.Pitch('D#5')
        >>> MEX = musicxml.m21ToXml.MeasureExporter()
        >>> mxPitch = MEX.pitchToXml(p)
        >>> MEX.dump(mxPitch)
        <pitch>
          <step>D</step>
          <alter>1</alter>
          <octave>5</octave>
        </pitch>
        '''
        mxPitch = Element('pitch')
        _setTagTextFromAttribute(p, mxPitch, 'step')
        if p.accidental is not None:
            mxAlter = SubElement(mxPitch, 'alter')
            mxAlter.text = str(common.numToIntOrFloat(p.accidental.alter))
        _setTagTextFromAttribute(p, mxPitch, 'octave', 'implicitOctave')
        return mxPitch

    def unpitchedToXml(self,
                       up: note.Unpitched,
                       noteIndexInChord: int = 0,
                       chordParent: chord.ChordBase = None) -> Element:
        '''
        Convert a :class:`~music21.note.Unpitched` to a <note>
        with an <unpitched> subelement.

        >>> up = note.Unpitched(displayName='D5')
        >>> MEX = musicxml.m21ToXml.MeasureExporter()
        >>> mxUnpitched = MEX.unpitchedToXml(up)
        >>> MEX.dump(mxUnpitched)
        <note>
          <unpitched>
            <display-step>D</display-step>
            <display-octave>5</display-octave>
          </unpitched>
          <duration>10080</duration>
          <type>quarter</type>
        </note>

        >>> graceUp = up.getGrace()
        >>> mxUnpitched = MEX.unpitchedToXml(graceUp)
        >>> MEX.dump(mxUnpitched)
        <note>
          <grace slash="yes" />
          <unpitched>
            <display-step>D</display-step>
            <display-octave>5</display-octave>
          </unpitched>
          <type>quarter</type>
        </note>
        '''
        mxNote = self.noteToXml(up, noteIndexInChord=noteIndexInChord, chordParent=chordParent)

        mxUnpitched = Element('unpitched')
        _setTagTextFromAttribute(up, mxUnpitched, 'display-step')
        _setTagTextFromAttribute(up, mxUnpitched, 'display-octave')

        helpers.insertBeforeElements(mxNote, mxUnpitched, tagList=['duration', 'type'])

        return mxNote

    def fretNoteToXml(self, fretNote) -> Element:
        '''
        Converts a FretNote Object to MusicXML readable format.

        Note that, although music21 is referring to FretNotes as FretNotes,
        musicxml refers to the
        them as frame notes. To convert between the two formats, 'Fret-Note'
        must be converted to
        'Frame-Note'

        >>> fn = tablature.FretNote(string=3, fret=1, fingering=2)
        >>> MEX = musicxml.m21ToXml.MeasureExporter()
        >>> MEXFretNote = MEX.fretNoteToXml(fn)
        >>> MEX.dump(MEXFretNote)
        <frame-note>
            <string>3</string>
            <fret>1</fret>
            <fingering>2</fingering>
        </frame-note>

        Without fingering!

        >>> fn2 = tablature.FretNote(string=5, fret=2)
        >>> MEX = musicxml.m21ToXml.MeasureExporter()
        >>> MEXOtherFretNote = MEX.fretNoteToXml(fn2)
        >>> MEX.dump(MEXOtherFretNote)
        <frame-note>
            <string>5</string>
            <fret>2</fret>
        </frame-note>
        '''
        mxFrameNote = Element('frame-note')
        _setTagTextFromAttribute(fretNote, mxFrameNote, 'string')
        _setTagTextFromAttribute(fretNote, mxFrameNote, 'fret')

        if fretNote.fingering is not None:
            _setTagTextFromAttribute(fretNote, mxFrameNote, 'fingering')

        return mxFrameNote

    def fretBoardToXml(self, fretBoard) -> Optional[Element]:
        '''
        The ChordWithFretBoard Object combines chord symbols with FretNote objects.

        >>> myFretNote1 = tablature.FretNote(1, 2, 2)
        >>> myFretNote2 = tablature.FretNote(2, 3, 3)
        >>> myFretNote3 = tablature.FretNote(3, 2, 1)
        >>> guitarChord = tablature.ChordWithFretBoard('DM', numStrings=6,
        ...                    fretNotes=[myFretNote1, myFretNote2, myFretNote3])
        >>> guitarChord.tuning = tablature.GuitarFretBoard().tuning
        >>> guitarChord.getPitches()
        [None, None, None,
         <music21.pitch.Pitch A3>, <music21.pitch.Pitch D4>, <music21.pitch.Pitch F#4>]
        >>> MEX = musicxml.m21ToXml.MeasureExporter()
        >>> MEXChordWithFret = MEX.fretBoardToXml(guitarChord)
        >>> MEX.dump(MEXChordWithFret)
        <frame>
            <frame-strings>6</frame-strings>
            <frame-frets>4</frame-frets>
            <frame-note>
                <string>3</string>
                <fret>2</fret>
                <fingering>1</fingering>
            </frame-note>
            <frame-note>
                <string>2</string>
                <fret>3</fret>
                <fingering>3</fingering>
            </frame-note>
            <frame-note>
                <string>1</string>
                <fret>2</fret>
                <fingering>2</fingering>
            </frame-note>
        </frame>
        '''
        if not fretBoard.fretNotes:
            return None

        # why isn't this the same as the function above? This seems a good deal simpler!
        mxFrame = Element('frame')
        mxFrameStrings = SubElement(mxFrame, 'frame-strings')
        mxFrameStrings.text = str(fretBoard.numStrings)
        mxFrameFrets = SubElement(mxFrame, 'frame-frets')
        mxFrameFrets.text = str(fretBoard.displayFrets)

        for thisFretNote in fretBoard.fretNotesLowestFirst():
            mxFretNote = self.fretNoteToXml(thisFretNote)
            mxFrame.append(mxFretNote)

        return mxFrame

    def chordWithFretBoardToXml(self, cwf) -> Element:
        '''
        Deals with both chords and frets.
        Generate harmony and append xml to it.
        '''
        mxHarmony = self.chordSymbolToXml(cwf)
        mxFrame = self.fretBoardToXml(cwf)

        if mxFrame is not None:
            mxHarmony.append(mxFrame)

        return mxHarmony

    def tupletToTimeModification(self, tup) -> Element:
        '''
        >>> t = duration.Tuplet(11, 8)
        >>> MEX = musicxml.m21ToXml.MeasureExporter()
        >>> mxTimeMod = MEX.tupletToTimeModification(t)
        >>> MEX.dump(mxTimeMod)
        <time-modification>
          <actual-notes>11</actual-notes>
          <normal-notes>8</normal-notes>
        </time-modification>

        >>> t.setDurationType('eighth', dots=2)
        >>> mxTimeMod = MEX.tupletToTimeModification(t)
        >>> MEX.dump(mxTimeMod)
        <time-modification>
          <actual-notes>11</actual-notes>
          <normal-notes>8</normal-notes>
          <normal-type>eighth</normal-type>
          <normal-dot />
          <normal-dot />
        </time-modification>

        '''
        mxTimeModification = Element('time-modification')
        _setTagTextFromAttribute(tup, mxTimeModification, 'actual-notes', 'numberNotesActual')
        _setTagTextFromAttribute(tup, mxTimeModification, 'normal-notes', 'numberNotesNormal')
        if tup.durationNormal is not None:
            mxNormalType = SubElement(mxTimeModification, 'normal-type')
            mxNormalType.text = typeToMusicXMLType(tup.durationNormal.type)
            if tup.durationNormal.dots > 0:
                for i in range(tup.durationNormal.dots):
                    SubElement(mxTimeModification, 'normal-dot')

        return mxTimeModification

    def dealWithNotehead(
        self,
        mxNote: Element,
        n: note.GeneralNote,
        chordParent: Optional[chord.Chord] = None
    ) -> None:
        '''
        Determine if an <notehead> element needs to be added to this <note>
        element (mxNote) and if it does then get the <notehead> element from
        noteheadToXml and add it to mxNote.

        Complicated because the chordParent might have notehead
        set, which would affect every note along the way.

        Returns nothing.  The mxNote is modified in place.
        '''
        foundANotehead = False
        if (hasattr(n, 'notehead')
            and (n.notehead != 'normal'
                 or n.noteheadParenthesis
                 or n.noteheadFill is not None
                 or (n.hasStyleInformation and n.style.color not in (None, '')))):
            n: note.NotRest
            foundANotehead = True
            mxNotehead = self.noteheadToXml(n)
            mxNote.append(mxNotehead)
        if foundANotehead is False and chordParent is not None:
            if (hasattr(chordParent, 'notehead')
                and (chordParent.notehead != 'normal'
                     or chordParent.noteheadParenthesis
                     or chordParent.noteheadFill is not None
                     or (chordParent.hasStyleInformation
                         and chordParent.style.color not in (None, '')))):
                mxNotehead = self.noteheadToXml(chordParent)
                mxNote.append(mxNotehead)

    def noteheadToXml(self, n: note.NotRest) -> Element:
        # noinspection PyShadowingNames
        '''
        Translate a music21 :class:`~music21.note.NotRest` object
        such as a Note, or Chord into a `<notehead>` tag.

        >>> n = note.Note('C#4')
        >>> n.notehead = 'diamond'
        >>> MEX = musicxml.m21ToXml.MeasureExporter()
        >>> mxN = MEX.noteheadToXml(n)
        >>> MEX.dump(mxN)
        <notehead parentheses="no">diamond</notehead>

        >>> n1 = note.Note('c3')
        >>> n1.style.color = 'red'
        >>> n1.notehead = 'diamond'
        >>> n1.noteheadParenthesis = True
        >>> n1.noteheadFill = False
        >>> mxN = MEX.noteheadToXml(n1)
        >>> MEX.dump(mxN)
        <notehead color="#FF0000" filled="no" parentheses="yes">diamond</notehead>

        >>> n1 = note.Note('c3')
        >>> n1.style.color = 'red'
        >>> n1.notehead = 'diamond'
        >>> n1.noteheadParenthesis = True
        >>> n1.noteheadFill = False
        >>> mxN = MEX.noteheadToXml(n1)
        >>> MEX.dump(mxN)
        <notehead color="#FF0000" filled="no" parentheses="yes">diamond</notehead>
        '''
        mxNotehead = Element('notehead')
        nh = n.notehead
        if nh is None:
            nh = 'none'
        mxNotehead.text = nh
        setb = _setAttributeFromAttribute
        setb(n, mxNotehead, 'filled', 'noteheadFill', transform=xmlObjects.booleanToYesNo)
        setb(n, mxNotehead, 'parentheses', 'noteheadParenthesis',
             transform=xmlObjects.booleanToYesNo)
        # TODO: font
        if n.hasStyleInformation and n.style.color not in (None, ''):
            color = normalizeColor(n.style.color)
            mxNotehead.set('color', color)
        return mxNotehead

    def noteToNotations(self, n, noteIndexInChord=0, chordParent=None):
        '''
        Take information from .expressions,
        .articulations, and spanners to
        make the <notations> tag for a note.
        '''
        mxArticulations = None
        mxTechnicalMark = None
        mxOrnaments = None
        isSingleNoteOrFirstInChord = (noteIndexInChord == 0)

        notations = []

        chordOrNote = n
        if chordParent is not None:
            # get expressions from first note of chord
            chordOrNote = chordParent

        # only apply expressions to notes or the first note of a chord...
        if isSingleNoteOrFirstInChord:
            for expObj in chordOrNote.expressions:
                mxExpression = self.expressionToXml(expObj)
                if mxExpression is None:
                    # print('Could not convert expression: ', mxExpression)
                    # TODO: should not!
                    continue
                if 'Ornament' in expObj.classes:
                    if mxOrnaments is None:
                        mxOrnaments = Element('ornaments')
                    mxOrnaments.append(mxExpression)
                    # print(mxExpression)
                else:
                    notations.append(mxExpression)

        # apply all articulations apart from fingerings only to first note of chord
        applicableArticulations = []
        fingeringNumber = 0
        for a in chordOrNote.articulations:
            if isinstance(a, articulations.Fingering):
                if fingeringNumber == noteIndexInChord:
                    applicableArticulations.append(a)
                fingeringNumber += 1
            elif isSingleNoteOrFirstInChord:
                applicableArticulations.append(a)

        for artObj in applicableArticulations:
            if isinstance(artObj, articulations.Pizzicato):
                continue
            if isinstance(artObj, articulations.StringIndication) and artObj.number < 1:
                continue
            if isinstance(artObj, articulations.TechnicalIndication):
                if mxTechnicalMark is None:
                    mxTechnicalMark = Element('technical')
                mxTechnicalMark.append(self.articulationToXmlTechnical(artObj))
            else:
                if mxArticulations is None:
                    mxArticulations = Element('articulations')
                mxArticulations.append(self.articulationToXmlArticulation(artObj))

        # TODO: attrGroup: print-object (for individual notations)
        # TODO: editorial (hard! -- requires parsing again in order...)

        # <tied>
        # for ties get for each note of chord too...
        if n.tie is not None:
            tiedList = self.tieToXmlTied(n.tie)
            notations.extend(tiedList)

        # <tuplet> handled elsewhere, because it's on the overall duration on chord...

        if isSingleNoteOrFirstInChord and chordParent is not None:
            notations.extend(self.objectAttachedSpannersToNotations(chordParent))
        elif chordParent is not None:
            pass
        else:
            notations.extend(self.objectAttachedSpannersToNotations(n))
        # TODO: slur
        # TODO: glissando
        # TODO: slide

        for x in (mxArticulations,
                  mxTechnicalMark,
                  mxOrnaments):
            if x:
                notations.append(x)

        # TODO: dynamics in notations
        # TODO: arpeggiate
        # TODO: non-arpeggiate
        # TODO: accidental-mark
        # TODO: other-notation
        return notations

    def tieToXmlTie(self, t):
        # noinspection PyShadowingNames
        '''
        returns a list of ties from a Tie object.

        A 'continue' tie requires two <tie> tags to represent.

        >>> t = tie.Tie('continue')
        >>> MEX = musicxml.m21ToXml.MeasureExporter()
        >>> tieList = MEX.tieToXmlTie(t)
        >>> for mxT in tieList:
        ...     MEX.dump(mxT)
        <tie type="stop" />
        <tie type="start" />
        '''
        mxTieList = []

        if t.type == 'continue':
            musicxmlTieType = 'stop'
        else:
            musicxmlTieType = t.type
        mxTie = Element('tie')
        mxTie.set('type', musicxmlTieType)
        mxTieList.append(mxTie)

        if t.type == 'continue':
            mxTie = Element('tie')
            mxTie.set('type', 'start')
            mxTieList.append(mxTie)

        return mxTieList

    def tieToXmlTied(self, t):
        # noinspection PyShadowingNames
        '''
        In musicxml, a tie is represented in sound
        by the tie tag (near the pitch object), and
        the <tied> tag in notations.  This
        creates the <tied> tag.

        Returns a list since a music21
        "continue" tie type needs two tags
        in musicxml.  List may be empty
        if tie.style == "hidden"

        >>> t = tie.Tie('continue')
        >>> t.id = 'tied1'

        >>> MEX = musicxml.m21ToXml.MeasureExporter()
        >>> tiedList = MEX.tieToXmlTied(t)
        >>> for mxT in tiedList:
        ...     MEX.dump(mxT)
        <tied id="tied1" type="stop" />
        <tied type="start" />

        >>> t.style = 'hidden'
        >>> tiedList = MEX.tieToXmlTied(t)
        >>> len(tiedList)
        0
        '''
        if t.style == 'hidden':
            return []

        mxTiedList = []
        if t.type == 'continue':
            musicxmlTieType = 'stop'
        else:
            musicxmlTieType = t.type

        mxTied = Element('tied')
        _synchronizeIds(mxTied, t)

        mxTied.set('type', musicxmlTieType)
        mxTiedList.append(mxTied)

        if t.type == 'continue':
            mxTied = Element('tied')
            mxTied.set('type', 'start')
            mxTiedList.append(mxTied)

        # TODO: attr: number (distinguishing ties on enharmonics)
        if t.style != 'normal' and t.type != 'stop':
            mxTied.set('line-type', t.style)
            # wavy is not supported as a tie type.

        # Tie style needs to be dealt with after changes to Tie object...

        # TODO: attrGroup: dashed-formatting
        # TODO: attrGroup: position

        if t.placement is not None:
            mxTied.set('placement', t.placement)
            orientation = None
            if t.placement == 'above':
                orientation = 'over'
            elif t.placement == 'below':
                orientation = 'under'
            # MuseScore requires 'orientation' not placement
            # should be no need for separate orientation
            # https://forums.makemusic.com/viewtopic.php?f=12&t=2179&start=0
            mxTied.set('orientation', orientation)

        # TODO: attrGroup: bezier
        # TODO: attrGroup: color

        return mxTiedList

    def tupletToXmlTuplet(self, tuplet, tupletIndex=1):
        '''
        In musicxml, a tuplet is represented by
        a timeModification and visually by the
        <notations><tuplet> tag.  This method
        creates the latter.

        Returns a list of them because a
        startStop type tuplet needs two tuplet
        brackets.

        TODO: make sure something happens if
            makeTupletBrackets is not set.

        >>> t = duration.Tuplet(11, 8)
        >>> t.type = 'start'
        >>> MEX = musicxml.m21ToXml.MeasureExporter()
        >>> mxTup = MEX.tupletToXmlTuplet(t)
        >>> len(mxTup)
        1
        >>> MEX.dump(mxTup[0])
        <tuplet bracket="yes" number="1" placement="above" type="start">
          <tuplet-actual>
            <tuplet-number>11</tuplet-number>
          </tuplet-actual>
          <tuplet-normal>
            <tuplet-number>8</tuplet-number>
          </tuplet-normal>
        </tuplet>

        >>> t.tupletActualShow = 'both'
        >>> t.tupletNormalShow = 'type'
        >>> mxTup = MEX.tupletToXmlTuplet(t)
        >>> MEX.dump(mxTup[0])
        <tuplet bracket="yes" number="1" placement="above"
            show-number="actual" show-type="both" type="start">...</tuplet>
        '''
        if tuplet.type in (None, False, ''):
            return []

        if tuplet.type not in ('start', 'stop', 'startStop'):
            raise MusicXMLExportException(
                'Cannot create music XML from a tuplet of type ' + tuplet.type)

        if tuplet.type == 'startStop':  # need two musicxml
            localType = ['start', 'stop']
        else:
            localType = [tuplet.type]  # place in list

        retList = []

        for tupletType in localType:
            # might be multiple in case of startStop
            mxTuplet = Element('tuplet')
            mxTuplet.set('type', tupletType)
            mxTuplet.set('number', str(tupletIndex))
            # only provide other parameters if this tuplet is a start
            if tupletType == 'start':
                tBracket = tuplet.bracket
                if tBracket == 'slur':
                    tBracket = True
                mxTuplet.set('bracket',
                             xmlObjects.booleanToYesNo(tBracket))
                if tuplet.placement is not None:
                    mxTuplet.set('placement', tuplet.placement)
                tas = tuplet.tupletActualShow
                tns = tuplet.tupletNormalShow
                if tas is None:
                    mxTuplet.set('show-number', 'none')
                    # cannot show normal without actual
                elif tas in ('both', 'number') and tns in ('both', 'number'):
                    mxTuplet.set('show-number', 'both')
                elif tas in ('both', 'actual'):
                    mxTuplet.set('show-number', 'actual')

                if tas in ('both', 'type') and tns in ('both', 'type'):
                    mxTuplet.set('show-type', 'both')
                elif tas in ('both', 'type'):
                    mxTuplet.set('show-type', 'actual')

                if tuplet.bracket == 'slur':
                    mxTuplet.set('line-shape', 'curved')
                # TODO: attrGroup: position

                mxTupletActual = SubElement(mxTuplet, 'tuplet-actual')
                mxTupletNumber = SubElement(mxTupletActual, 'tuplet-number')
                mxTupletNumber.text = str(tuplet.numberNotesActual)
                if tuplet.durationActual is not None:
                    actualType = typeToMusicXMLType(tuplet.durationActual.type)
                    if actualType:
                        mxTupletType = SubElement(mxTupletActual, 'tuplet-type')
                        mxTupletType.text = actualType
                    for unused_counter in range(tuplet.durationActual.dots):
                        SubElement(mxTupletActual, 'tuplet-dot')

                mxTupletNormal = SubElement(mxTuplet, 'tuplet-normal')
                mxTupletNumber = SubElement(mxTupletNormal, 'tuplet-number')
                mxTupletNumber.text = str(tuplet.numberNotesNormal)
                if tuplet.durationNormal is not None:
                    normalType = typeToMusicXMLType(tuplet.durationNormal.type)
                    if normalType:
                        mxTupletType = SubElement(mxTupletNormal, 'tuplet-type')
                        mxTupletType.text = normalType
                    for unused_counter in range(tuplet.durationNormal.dots):
                        SubElement(mxTupletNormal, 'tuplet-dot')

            retList.append(mxTuplet)
        return retList

    def expressionToXml(self, expression):
        '''
        Convert a music21 Expression (expression or ornament)
        to a musicxml tag;
        return None if no conversion is possible.

        Expressions apply only to the first note of chord.

        >>> t = expressions.InvertedTurn()
        >>> MEX = musicxml.m21ToXml.MeasureExporter()
        >>> mxExpression = MEX.expressionToXml(t)
        >>> MEX.dump(mxExpression)
        <inverted-turn placement="above" />

        Two special types...

        >>> f = expressions.Fermata()
        >>> MEX = musicxml.m21ToXml.MeasureExporter()
        >>> mxExpression = MEX.expressionToXml(f)
        >>> MEX.dump(mxExpression)
        <fermata type="inverted" />
        >>> f.shape = 'angled'
        >>> mxExpression = MEX.expressionToXml(f)
        >>> MEX.dump(mxExpression)
        <fermata type="inverted">angled</fermata>

        >>> t = expressions.Tremolo()
        >>> t.numberOfMarks = 4
        >>> MEX = musicxml.m21ToXml.MeasureExporter()
        >>> mxExpression = MEX.expressionToXml(t)
        >>> MEX.dump(mxExpression)
        <tremolo type="single">4</tremolo>
        '''
        mapping = OrderedDict([
            ('Trill', 'trill-mark'),
            # TODO: delayed-inverted-turn
            # TODO: vertical-turn
            # TODO: 'delayed-turn'
            ('InvertedTurn', 'inverted-turn'),
            # last as others are subclasses
            ('Turn', 'turn'),
            ('InvertedMordent', 'inverted-mordent'),
            ('Mordent', 'mordent'),
            ('Shake', 'shake'),
            ('Schleifer', 'schleifer'),
            # TODO: 'accidental-mark'
            ('Tremolo', 'tremolo'),  # non-spanner
            # non-ornaments...
            ('Fermata', 'fermata'),
            # keep last...
            ('Ornament', 'other-ornament'),
        ])
        mx = None
        classes = expression.classes
        for k, v in mapping.items():
            if k in classes:
                mx = Element(v)
                break
        if mx is None:
            environLocal.printDebug(['no musicxml conversion for:', expression])
            return

        self.setPrintStyle(mx, expression)
        # TODO: trill-sound
        if hasattr(expression, 'placement') and expression.placement is not None:
            mx.set('placement', expression.placement)
        if 'Fermata' in classes:
            mx.set('type', str(expression.type))
            if expression.shape in ('angled', 'square'):  # only valid shapes
                mx.text = expression.shape
            _synchronizeIds(mx, expression)

        if 'Tremolo' in classes:
            mx.set('type', 'single')
            mx.text = str(expression.numberOfMarks)

        return mx

    def articulationToXmlArticulation(self, articulationMark):
        # noinspection PyShadowingNames
        '''
        Returns a class (mxArticulationMark) that represents the
        MusicXML structure of an articulation mark.

        >>> a = articulations.Accent()
        >>> a.placement = 'below'

        >>> MEX = musicxml.m21ToXml.MeasureExporter()
        >>> mxArticulationMark = MEX.articulationToXmlArticulation(a)
        >>> MEX.dump(mxArticulationMark)
        <accent placement="below" />

        >>> a = articulations.Staccatissimo()
        >>> a.placement = 'below'

        >>> mxArticulationMark = MEX.articulationToXmlArticulation(a)
        >>> MEX.dump(mxArticulationMark)
        <staccatissimo placement="below" />


        Some style!

        >>> a = articulations.Doit()
        >>> a.style.lineShape = 'curved'
        >>> a.style.lineType = 'dashed'
        >>> a.style.dashLength = 2
        >>> a.style.spaceLength = 1
        >>> a.style.absoluteX = 5
        >>> a.style.absoluteY = 2


        >>> mxArticulationMark = MEX.articulationToXmlArticulation(a)
        >>> MEX.dump(mxArticulationMark)
        <doit dash-length="2" default-x="5" default-y="2"
            line-shape="curved" line-type="dashed" space-length="1" />
        '''
        # these articulations have extra information
        musicXMLArticulationName = None
        for c in xmlObjects.ARTICULATION_MARKS_REV:
            if isinstance(articulationMark, c):
                musicXMLArticulationName = xmlObjects.ARTICULATION_MARKS_REV[c]
                break
        if musicXMLArticulationName is None:
            musicXMLArticulationName = 'other-articulation'
            # raise MusicXMLExportException('Cannot translate %s to musicxml' % articulationMark)
        mxArticulationMark = Element(musicXMLArticulationName)
        if articulationMark.placement is not None:
            mxArticulationMark.set('placement', articulationMark.placement)
        self.setPrintStyle(mxArticulationMark, articulationMark)
        if musicXMLArticulationName == 'strong-accent':
            mxArticulationMark.set('type', articulationMark.pointDirection)
        if musicXMLArticulationName in ('doit', 'falloff', 'plop', 'scoop'):
            self.setLineStyle(mxArticulationMark, articulationMark)
        if musicXMLArticulationName == 'breath-mark' and articulationMark.symbol is not None:
            mxArticulationMark.text = articulationMark.symbol
        if (musicXMLArticulationName == 'other-articulation'
                and articulationMark.displayText is not None):
            mxArticulationMark.text = articulationMark.displayText
        # mxArticulations.append(mxArticulationMark)
        return mxArticulationMark

    def setLineStyle(self, mxObject, m21Object):
        '''
        Sets four additional elements for line elements, conforms to entity
        %line-shape, %line-type, %dashed-formatting (dash-length and space-length)
        '''
        musicXMLNames = ('line-shape', 'line-type', 'dash-length', 'space-length')
        m21Names = ('lineShape', 'lineType', 'dashLength', 'spaceLength')
        self.setStyleAttributes(mxObject, m21Object, musicXMLNames, m21Names)

    # def fretboardToXmlFrame(self, fretboardMark):
    #     '''
    #     >>> MEX = musicxml.m21ToXml.MeasureExporter()
    #     >>> fb = instruments.fretted.FretBoard(1, 2, 3)
    #
    #     configure it here...
    #
    #     >>> mxFret = MEX.fretboardToXmlTechnical(fb)
    #     >>> MEX.dump(mxFret)
    #     <frame>lots of stuff here</frame>
    #     '''
    #     pass

    def articulationToXmlTechnical(self, articulationMark):
        # noinspection PyShadowingNames, SpellCheckingInspection
        '''
        Returns a tag that represents the
        MusicXML structure of an articulation mark that is primarily a TechnicalIndication.

        >>> MEX = musicxml.m21ToXml.MeasureExporter()

        >>> a = articulations.UpBow()
        >>> a.placement = 'below'

        >>> mxTechnicalMark = MEX.articulationToXmlTechnical(a)
        >>> MEX.dump(mxTechnicalMark)
        <up-bow placement="below" />


        >>> f = articulations.Fingering(4)
        >>> f.substitution = True
        >>> mxFingering = MEX.articulationToXmlTechnical(f)
        >>> MEX.dump(mxFingering)
        <fingering alternate="no" substitution="yes">4</fingering>

        Technical marks too specific to express in musicxml just get other-technical.

        >>> g = articulations.OrganIndication()
        >>> g.displayText = 'unda maris'
        >>> mxOther = MEX.articulationToXmlTechnical(g)
        >>> MEX.dump(mxOther)
        <other-technical>unda maris</other-technical>

        Same with technical marks not yet supported.
        TODO: support HammerOn, PullOff, Bend, Hole, Arrow.

        >>> h = articulations.HammerOn()
        >>> mxOther = MEX.articulationToXmlTechnical(h)
        >>> MEX.dump(mxOther)
        <other-technical />
        '''
        # these technical have extra information
        # TODO: hammer-on
        # TODO: pull-off
        # TODO: bend
        # TODO: hole
        # TODO: arrow
        musicXMLTechnicalName = None
        for c in xmlObjects.TECHNICAL_MARKS_REV:
            if isinstance(articulationMark, c):
                musicXMLTechnicalName = xmlObjects.TECHNICAL_MARKS_REV[c]
                break
        if musicXMLTechnicalName is None:
            musicXMLTechnicalName = 'other-technical'

        # TODO: support additional technical marks listed above
        if musicXMLTechnicalName in ('hammer-on', 'pull-off', 'bend', 'hole', 'arrow'):
            musicXMLTechnicalName = 'other-technical'

        mxTechnicalMark = Element(musicXMLTechnicalName)
        if articulationMark.placement is not None:
            mxTechnicalMark.set('placement', articulationMark.placement)
        if musicXMLTechnicalName == 'fingering':
            mxTechnicalMark.text = str(articulationMark.fingerNumber)
            mxTechnicalMark.set('alternate',
                                xmlObjects.booleanToYesNo(articulationMark.alternate))
        if (musicXMLTechnicalName in ('handbell', 'other-technical')
                and articulationMark.displayText is not None):
            #     The handbell element represents notation for various
            #     techniques used in handbell and handchime music. Valid
            #     values are belltree [v 3.1], damp, echo, gyro, hand martellato,
            #     mallet lift, mallet table, martellato, martellato lift,
            #     muted martellato, pluck lift, and swing.
            mxTechnicalMark.text = articulationMark.displayText
        if musicXMLTechnicalName in ('heel', 'toe', 'fingering'):
            mxTechnicalMark.set('substitution',
                                xmlObjects.booleanToYesNo(articulationMark.substitution))
        if musicXMLTechnicalName == 'string':
            mxTechnicalMark.text = str(articulationMark.number)
        if musicXMLTechnicalName == 'fret':
            mxTechnicalMark.text = str(articulationMark.number)

        # harmonic needs to check for whether it is artificial or natural, and
        # whether it is base-pitch, sounding-pitch, or touching-pitch
        if musicXMLTechnicalName == 'harmonic':
            self.setHarmonic(mxTechnicalMark, articulationMark)

        if (musicXMLTechnicalName == 'other-technical'
                and articulationMark.displayText is not None):
            mxTechnicalMark.text = articulationMark.displayText

        self.setPrintStyle(mxTechnicalMark, articulationMark)
        # mxArticulations.append(mxArticulationMark)
        return mxTechnicalMark

    @staticmethod
    def setHarmonic(mxh, harm):
        # noinspection PyShadowingNames
        '''
        Sets the artificial or natural tag (or no tag) and
        zero or one of base-pitch, sounding-pitch, touching-pitch

        Called from articulationToXmlTechnical

        >>> MEXClass = musicxml.m21ToXml.MeasureExporter

        >>> a = articulations.StringHarmonic()
        >>> a.harmonicType = 'artificial'
        >>> a.pitchType = 'sounding'

        >>> from xml.etree.ElementTree import Element
        >>> mxh = Element('harmonic')

        >>> MEXClass.setHarmonic(mxh, a)
        >>> MEXClass.dump(mxh)
        <harmonic>
          <artificial />
          <sounding-pitch />
        </harmonic>

        :class:`~music21.articulations.Harmonic` is probably too general for most uses,
        but if you use it, you get a harmonic tag with no details:

        >>> b = articulations.Harmonic()
        >>> mxh2 = Element('harmonic')
        >>> MEXClass.setHarmonic(mxh2, b)
        >>> MEXClass.dump(mxh2)
        <harmonic />
        '''
        if not hasattr(harm, 'harmonicType'):
            return

        if harm.harmonicType == 'artificial':
            SubElement(mxh, 'artificial')
        elif harm.harmonicType == 'natural':
            SubElement(mxh, 'natural')

        if harm.pitchType == 'base':
            SubElement(mxh, 'base-pitch')
        elif harm.pitchType == 'sounding':
            SubElement(mxh, 'sounding-pitch')
        elif harm.pitchType == 'touching':
            SubElement(mxh, 'touching-pitch')

    def noChordToXml(self, cs):
        '''
        Convert a NoChord object to an mxHarmony object.

        Expected attributes of the NoChord object:

        >>> nc = harmony.NoChord()
        >>> nc.chordKind
        'none'

        >>> nc.chordKindStr
        'N.C.'

        Other values may not export:

        >>> nc.chordKindStr = ''
        >>> nc.write()
        Traceback (most recent call last):
        music21.musicxml.xmlObjects.MusicXMLExportException:
             In part (None), measure (1): NoChord object's chordKindStr must be non-empty

        >>> nc.chordKind = None
        >>> nc.write()
        Traceback (most recent call last):
        music21.musicxml.xmlObjects.MusicXMLExportException:
             In part (None), measure (1): NoChord object's chordKind must be 'none'

        '''
        if cs.writeAsChord is True:
            return self.chordToXml(cs)

        mxHarmony = Element('harmony')
        _synchronizeIds(mxHarmony, cs)

        self.setPrintObject(mxHarmony, cs)

        self.setPrintStyle(mxHarmony, cs)

        mxRoot = SubElement(mxHarmony, 'root')
        mxStep = SubElement(mxRoot, 'root-step')
        mxStep.text = 'C'
        mxStep.set('text', '')

        mxKind = SubElement(mxHarmony, 'kind')
        cKind = cs.chordKind
        if cs.chordKind != 'none':
            raise MusicXMLExportException("NoChord object's chordKind must be 'none'")
        mxKind.text = str(cKind)
        if cs.chordKindStr in (None, ''):
            raise MusicXMLExportException("NoChord object's chordKindStr must be non-empty")
        mxKind.set('text', cs.chordKindStr)

        self.setOffsetOptional(cs, mxHarmony)
        self.setEditorial(mxHarmony, cs)

        self.xmlRoot.append(mxHarmony)
        return mxHarmony

    def chordSymbolToXml(self, cs):
        # noinspection PyShadowingNames
        '''
        Convert a ChordSymbol object to an mxHarmony object.

        >>> cs = harmony.ChordSymbol()
        >>> cs.root('E-')
        >>> cs.bass('B-')
        >>> cs.inversion(2, transposeOnSet=False)
        >>> cs.chordKind = 'major'
        >>> cs.chordKindStr = 'M'
        >>> cs
        <music21.harmony.ChordSymbol E-/B->

        >>> MEX = musicxml.m21ToXml.MeasureExporter()
        >>> MEX.currentDivisions = 10

        >>> mxHarmony = MEX.chordSymbolToXml(cs)
        >>> MEX.dump(mxHarmony)
        <harmony>
          <root>
            <root-step>E</root-step>
            <root-alter>-1</root-alter>
          </root>
          <kind text="M">major</kind>
          <inversion>2</inversion>
          <bass>
            <bass-step>B</bass-step>
            <bass-alter>-1</bass-alter>
          </bass>
        </harmony>


        Now give function...

        >>> cs.romanNumeral = 'I64'
        >>> mxHarmony = MEX.chordSymbolToXml(cs)
        >>> MEX.dump(mxHarmony)
        <harmony>
          <function>I64</function>
          <kind text="M">major</kind>
          <inversion>2</inversion>
          <bass>
            <bass-step>B</bass-step>
            <bass-alter>-1</bass-alter>
          </bass>
        </harmony>

        >>> hd = harmony.ChordStepModification()
        >>> hd.modType = 'alter'
        >>> hd.interval = -1
        >>> hd.degree = 3
        >>> cs.addChordStepModification(hd)

        >>> mxHarmony = MEX.chordSymbolToXml(cs)
        >>> MEX.dump(mxHarmony)
        <harmony>
          <function>I64</function>
          <kind text="M">major</kind>
          <inversion>2</inversion>
          <bass>
            <bass-step>B</bass-step>
            <bass-alter>-1</bass-alter>
          </bass>
          <degree>
            <degree-value>3</degree-value>
            <degree-alter>-1</degree-alter>
            <degree-type>alter</degree-type>
          </degree>
        </harmony>

        Test altered chords:

        >>> f = harmony.ChordSymbol('F sus add 9')
        >>> f
        <music21.harmony.ChordSymbol F sus add 9>
        >>> mxHarmony = MEX.chordSymbolToXml(f)
        >>> MEX.dump(mxHarmony)
        <harmony>
          <root>
            <root-step>F</root-step>
          </root>
          <kind>suspended-fourth</kind>
          <degree>
            <degree-value>9</degree-value>
            <degree-alter>0</degree-alter>
            <degree-type>add</degree-type>
          </degree>
        </harmony>

        MusicXML uses "dominant" for "dominant-seventh" so check aliases back...

        >>> dom7 = harmony.ChordSymbol('C7')
        >>> dom7.chordKind
        'dominant-seventh'
        >>> mxHarmony = MEX.chordSymbolToXml(dom7)
        >>> MEX.dump(mxHarmony)
        <harmony>
          <root>
            <root-step>C</root-step>
          </root>
          <kind>dominant</kind>
        </harmony>

        set writeAsChord to not get a symbol, but the notes.  Will return a list of notes.

        >>> dom7.writeAsChord = True
        >>> harmonyList = MEX.chordSymbolToXml(dom7)
        >>> len(harmonyList)
        4
        >>> MEX.dump(harmonyList[0])
        <note>
          <pitch>
            <step>C</step>
            <octave>3</octave>
          </pitch>
          <duration>10</duration>
          <type>quarter</type>
        </note>
        '''
        if cs.writeAsChord is True:
            return self.chordToXml(cs)

        mxHarmony = Element('harmony')
        _synchronizeIds(mxHarmony, cs)

        self.setPrintObject(mxHarmony, cs)
        # TODO: attr: print-frame
        # TODO: attrGroup: placement

        self.setPrintStyle(mxHarmony, cs)

        csRoot = cs.root()
        csBass = cs.bass(find=False)
        # TODO: do not look at ._attributes...
        if cs._roman is not None:
            mxFunction = SubElement(mxHarmony, 'function')
            mxFunction.text = cs.romanNumeral.figure
        elif csRoot is not None:
            mxRoot = SubElement(mxHarmony, 'root')
            mxStep = SubElement(mxRoot, 'root-step')
            mxStep.text = str(csRoot.step)
            # not a todo, text attribute; use element.
            # TODO: attrGroup: print-style

            if csRoot.accidental is not None:
                mxAlter = SubElement(mxRoot, 'root-alter')
                mxAlter.text = str(common.numToIntOrFloat(csRoot.accidental.alter))
                # TODO: attrGroup: print-object (why here)??
                # TODO: attrGroup: print-style
                # TODO: attr: location (left, right)
        else:
            environLocal.printDebug(['need either a root or a _roman to show'])
            return

        mxKind = SubElement(mxHarmony, 'kind')
        cKind = cs.chordKind
        for xmlAlias in harmony.CHORD_ALIASES:
            if harmony.CHORD_ALIASES[xmlAlias] == cKind:
                cKind = xmlAlias

        mxKind.text = str(cKind)
        if cs.chordKindStr not in (None, ''):
            mxKind.set('text', cs.chordKindStr)
        # TODO: attr: use-symbols
        # TODO: attr: stack-degrees
        # TODO: attr: parentheses-degrees
        # TODO: attr: bracket-degrees
        # TODO: attrGroup: print-style
        # TODO: attrGroup: halign
        # TODO: attrGroup: valign
        csInv = cs.inversion()
        if csInv not in (None, 0):
            mxInversion = SubElement(mxHarmony, 'inversion')
            mxInversion.text = str(csInv)

        if csBass is not None and (csRoot is None or csRoot.name != csBass.name):
            # TODO.. reuse above from Root...
            mxBass = SubElement(mxHarmony, 'bass')
            mxStep = SubElement(mxBass, 'bass-step')
            mxStep.text = str(csBass.step)
            # not a todo, text attribute; use element.
            # TODO: attrGroup: print-style

            if csBass.accidental is not None:
                mxAlter = SubElement(mxBass, 'bass-alter')
                mxAlter.text = str(common.numToIntOrFloat(csBass.accidental.alter))
                # TODO: attrGroup: print-object (why here)??
                # TODO: attrGroup: print-style
                # TODO: attr: location (left, right)

        csm = cs.getChordStepModifications()
        for hd in csm:
            mxDegree = SubElement(mxHarmony, 'degree')
            # types should be compatible
            # TODO: print-object
            mxDegreeValue = SubElement(mxDegree, 'degree-value')
            mxDegreeValue.text = str(hd.degree)
            mxDegreeAlter = SubElement(mxDegree, 'degree-alter')
            # will return -1 for '-a1'
            mxDegreeAlter.text = str(hd.interval.chromatic.directed) if hd.interval else '0'
            # TODO: attrGroup: print-style
            # TODO: attr: plus-minus (yes, no)
            mxDegreeType = SubElement(mxDegree, 'degree-type')
            mxDegreeType.text = str(hd.modType)
            # TODO: attr: text -- alternate display
            # TODO: attrGroup: print-style

        # TODO: frame -- fretboard
        self.setOffsetOptional(cs, mxHarmony)
        self.setEditorial(mxHarmony, cs)
        # staff: see joinPartStaffs()

        self.xmlRoot.append(mxHarmony)
        return mxHarmony

    def setOffsetOptional(self, m21Obj, mxObj=None, *, setSound=True):
        '''
        If this object has an offset different from self.offsetInMeasure,
        then create and return an offset Element.

        If mxObj is not None then the offset element will be appended to it.
        '''
        if m21Obj.offset == self.offsetInMeasure:
            return None
        offsetDifferenceInQl = m21Obj.offset - self.offsetInMeasure
        offsetDifferenceInDivisions = int(offsetDifferenceInQl * self.currentDivisions)
        if mxObj is not None:
            mxOffset = SubElement(mxObj, 'offset')
        else:
            mxOffset = Element('offset')
        mxOffset.text = str(offsetDifferenceInDivisions)
        if setSound:
            mxOffset.set('sound', 'yes')  # always affects sound at location in measure.
        return mxOffset

    def placeInDirection(self, mxObj, m21Obj=None):
        '''
        places the mxObj <element> inside <direction><direction-type>
        '''
        mxDirection = Element('direction')
        mxDirectionType = SubElement(mxDirection, 'direction-type')
        mxDirectionType.append(mxObj)
        if (m21Obj is not None
                and hasattr(m21Obj, 'placement')
                and m21Obj.placement is not None):
            mxDirection.set('placement', m21Obj.placement)

        return mxDirection

    def dynamicToXml(self, d):
        # noinspection PyShadowingNames
        '''
        return a nested tag:
        <direction><direction-type><dynamic><ff>
        or whatever...

        >>> ppp = dynamics.Dynamic('ppp')
        >>> print('%.2f' % ppp.volumeScalar)
        0.15
        >>> ppp.style.relativeY = -10

        >>> MEX = musicxml.m21ToXml.MeasureExporter()
        >>> mxDirection = MEX.dynamicToXml(ppp)
        >>> MEX.dump(mxDirection)
        <direction>
          <direction-type>
            <dynamics default-x="-36" default-y="-80" relative-y="-10">
              <ppp />
            </dynamics>
          </direction-type>
          <sound dynamics="19" />
        </direction>

        appends to score.

        Now with offset not zero.

        >>> MEX = musicxml.m21ToXml.MeasureExporter()
        >>> ppp.offset = 1.0
        >>> mxDirection = MEX.dynamicToXml(ppp)
        >>> MEX.dump(mxDirection)
        <direction>
          <direction-type>
            <dynamics default-x="-36" default-y="-80" relative-y="-10">
              <ppp />
            </dynamics>
          </direction-type>
          <offset sound="yes">10080</offset>
          <sound dynamics="19" />
        </direction>

        '''
        mxDynamics = Element('dynamics')
        _synchronizeIds(mxDynamics, d)
        if d.value in xmlObjects.DYNAMIC_MARKS:
            mxThisDynamic = SubElement(mxDynamics, d.value)
        else:
            mxThisDynamic = SubElement(mxDynamics, 'other-dynamics')
            mxThisDynamic.text = str(d.value)
            # TODO: smufl

        self.setPrintStyleAlign(mxDynamics, d)
        # TODO: attrGroup: placement (but done for direction, so okay...
        # TODO: attrGroup: text-decoration
        # TODO: attrGroup: enclosure

        mxDirection = self.placeInDirection(mxDynamics, d)
        # direction todos
        self.setOffsetOptional(d, mxDirection)
        self.setEditorial(mxDirection, d)
        # TODO: voice
        # staff: see joinPartStaffs()

        # sound
        vS = d.volumeScalar
        if vS is not None:
            mxSound = SubElement(mxDirection, 'sound')
            # do not set id, since the element is the same in music21.

            dynamicVolume = int(vS * 127)
            mxSound.set('dynamics', str(dynamicVolume))

        self.xmlRoot.append(mxDirection)
        return mxDirection

    def segnoToXml(self, segno):
        '''
        returns a segno inside a direction-type inside a direction.

        appends to score

        >>> s = repeat.Segno()
        >>> MEX = musicxml.m21ToXml.MeasureExporter()
        >>> mxSegnoDir = MEX.segnoToXml(s)
        >>> MEX.dump(mxSegnoDir)
        <direction>
          <direction-type>
            <segno default-y="20" />
          </direction-type>
        </direction>

        >>> s.id = 'segno0'
        >>> s.style.alignHorizontal = 'left'
        >>> MEX = musicxml.m21ToXml.MeasureExporter()
        >>> mxSegnoDir = MEX.segnoToXml(s)
        >>> MEX.dump(mxSegnoDir)
        <direction>
          <direction-type>
            <segno default-y="20" halign="left" id="segno0" />
          </direction-type>
        </direction>

        '''
        mxSegno = Element('segno')
        _synchronizeIds(mxSegno, segno)
        self.setPrintStyleAlign(mxSegno, segno)
        mxDirection = self.placeInDirection(mxSegno, segno)
        self.xmlRoot.append(mxDirection)
        return mxDirection

    def codaToXml(self, coda):
        '''
        returns a coda inside a direction-type inside a direction IF coda.useSymbol is
        True; otherwise returns a textExpression...

        appends to score

        >>> c = repeat.Coda()
        >>> MEX = musicxml.m21ToXml.MeasureExporter()
        >>> mxCodaDir = MEX.codaToXml(c)
        >>> MEX.dump(mxCodaDir)
        <direction>
          <direction-type>
            <coda default-y="20" />
          </direction-type>
        </direction>

        turn coda.useSymbol to False to get a text expression instead

        >>> c.useSymbol = False
        >>> MEX = musicxml.m21ToXml.MeasureExporter()
        >>> mxCodaText = MEX.codaToXml(c)
        >>> MEX.dump(mxCodaText)
        <direction>
          <direction-type>
            <words default-y="20" enclosure="none"
                justify="center">Coda</words>
          </direction-type>
        </direction>
        '''
        if coda.useSymbol:
            mxCoda = Element('coda')
            _synchronizeIds(mxCoda, coda)
            self.setPrintStyleAlign(mxCoda, coda)
            mxDirection = self.placeInDirection(mxCoda, coda)
            self.xmlRoot.append(mxDirection)
            return mxDirection
        else:
            codaTe = coda.getTextExpression()
            codaTe.offset = coda.offset
            return self.textExpressionToXml(codaTe)

    def tempoIndicationToXml(self, ti):
        # noinspection PyShadowingNames
        '''
        returns a <direction> tag for a single tempo indication.

        note that TWO direction tags may be added to xmlroot, the second one
        as a textExpression.... but only the first will be returned.

        >>> mm = tempo.MetronomeMark('slow', 40, note.Note(type='half'))
        >>> mm.style.justify = 'left'

        >>> MEX = musicxml.m21ToXml.MeasureExporter()
        >>> mxDirection = MEX.tempoIndicationToXml(mm)
        >>> MEX.dump(mxDirection)
        <direction>
          <direction-type>
            <metronome parentheses="no">
              <beat-unit>half</beat-unit>
              <per-minute>40</per-minute>
            </metronome>
          </direction-type>
          <sound tempo="80" />
        </direction>

        In this case, two directions were added to xmlRoot.  Here is the other one:

        >>> MEX.dump(MEX.xmlRoot.findall('direction')[1])
        <direction>
          <direction-type>
            <words default-y="45" enclosure="none" font-weight="bold"
                justify="left">slow</words>
          </direction-type>
        </direction>


        >>> mm = tempo.MetronomeMark('slow', 40, duration.Duration(quarterLength=1.5))
        >>> mxDirection = MEX.tempoIndicationToXml(mm)
        >>> MEX.dump(mxDirection)
        <direction>
          <direction-type>
            <metronome parentheses="no">
              <beat-unit>quarter</beat-unit>
              <beat-unit-dot />
              <per-minute>40</per-minute>
            </metronome>
          </direction-type>
          <sound tempo="60" />
        </direction>

        >>> mmod1 = tempo.MetricModulation()
        >>> mmod1.oldReferent = 0.75  # quarterLength
        >>> mmod1.newReferent = 'quarter'  # type
        >>> mxDirection = MEX.tempoIndicationToXml(mmod1)
        >>> MEX.dump(mxDirection)
        <direction>
          <direction-type>
            <metronome parentheses="no">
              <beat-unit>eighth</beat-unit>
              <beat-unit-dot />
              <beat-unit>quarter</beat-unit>
            </metronome>
          </direction-type>
        </direction>

        >>> mmod1.newReferent = 'longa'  # music21 type w/ different musicxml name...
        >>> mxDirection = MEX.tempoIndicationToXml(mmod1)
        >>> MEX.dump(mxDirection)
        <direction>
          <direction-type>
            <metronome parentheses="no">
              <beat-unit>eighth</beat-unit>
              <beat-unit-dot />
              <beat-unit>long</beat-unit>
            </metronome>
          </direction-type>
        </direction>

        This is the case where only a sound tag is added and no metronome mark

        >>> mm = tempo.MetronomeMark()
        >>> mm.numberSounding = 60

        >>> MEX = musicxml.m21ToXml.MeasureExporter()
        >>> mxDirection = MEX.tempoIndicationToXml(mm)
        >>> MEX.dump(mxDirection)
        <direction>
          <direction-type>
            <words />
          </direction-type>
          <sound tempo="60" />
        </direction>
        '''
        # if writing just a sound tag, place an empty words tag in a
        # direction type and then follow with sound declaration
        # storing lists to accommodate metric modulations
        durs = []  # duration objects
        numbers = []  # tempi
        hideNumericalMetro = False  # if numbers implicit, hide metronome numbers
        hideNumber = []  # hide the number after equal, e.g., quarter=120, hide 120
        # store the last value necessary as a sounding tag in bpm
        soundingQuarterBPM = False
        if isinstance(ti, tempo.MetronomeMark):
            # will not show a number of implicit
            if ti.numberImplicit or ti.number is None:
                # environLocal.printDebug(['found numberImplicit', ti.numberImplicit])
                hideNumericalMetro = True
            else:
                durs.append(ti.referent)
                numbers.append(ti.number)
                hideNumber.append(False)
            # determine number sounding; first, get from numberSounding, then
            # number (if implicit, that is fine); get in terms of quarter bpm
            soundingQuarterBPM = ti.getQuarterBPM()

        elif isinstance(ti, tempo.MetricModulation):
            # may need to reverse order if classical style or otherwise
            # may want to show first number
            hideNumericalMetro = False  # must show for metric modulation
            for sub in (ti.oldMetronome, ti.newMetronome):
                hideNumber.append(True)  # cannot show numbers in a metric modulation
                durs.append(sub.referent)
                numbers.append(sub.number)
            # soundingQuarterBPM should be obtained from the last MetronomeMark
            soundingQuarterBPM = ti.newMetronome.getQuarterBPM()

            # environLocal.printDebug(['found metric modulation', ti, durs, numbers])

        mxMetro = Element('metronome')
        _synchronizeIds(mxMetro, ti)

        for i, d in enumerate(durs):
            # charData of BeatUnit is the type string
            mxSub = Element('beat-unit')
            mxSub.text = typeToMusicXMLType(d.type)
            mxMetro.append(mxSub)
            for unused_dotCounter in range(d.dots):
                mxMetro.append(Element('beat-unit-dot'))
            if numbers and not hideNumber[i]:
                mxPerMinute = SubElement(mxMetro, 'per-minute')  # TODO: font.
                mxPerMinute.text = str(common.numToIntOrFloat(numbers[0]))

        if ti.parentheses:
            mxMetro.set('parentheses', 'yes')  # only attribute
        else:
            mxMetro.set('parentheses', 'no')  # only attribute

        # if writing just a sound tag, place an empty words tag in a
        # direction type and then follow with sound declaration
        if durs:
            mxDirection = self.placeInDirection(mxMetro, ti)
        else:
            mxWords = Element('words')
            _synchronizeIds(mxWords, ti)

            mxDirection = self.placeInDirection(mxWords, ti)

        if soundingQuarterBPM is not None:
            mxSound = SubElement(mxDirection, 'sound')
            mxSound.set('tempo', str(common.numToIntOrFloat(soundingQuarterBPM)))

        if hideNumericalMetro is not None:
            self.xmlRoot.append(mxDirection)

        if isinstance(ti, tempo.MetronomeMark):
            if ti.getTextExpression(returnImplicit=False) is not None:
                te = ti.getTextExpression(returnImplicit=False)
                te.offset = ti.offset
                unused_mxDirectionText = self.textExpressionToXml(te)

        return mxDirection

    def rehearsalMarkToXml(self, rm):
        # noinspection PyShadowingNames
        '''
        Convert a RehearsalMark object to a MusicXML <direction> tag with a <rehearsal> tag
        inside it.

        >>> rm = expressions.RehearsalMark('II')
        >>> rm.style.enclosure = 'square'
        >>> MEX = musicxml.m21ToXml.MeasureExporter()
        >>> mxRehearsal = MEX.rehearsalMarkToXml(rm)
        >>> MEX.dump(mxRehearsal)
        <direction>
          <direction-type>
            <rehearsal enclosure="square" halign="center" valign="middle">II</rehearsal>
            </direction-type>
          </direction>
        '''
        mxRehearsal = Element('rehearsal')
        self.setTextFormatting(mxRehearsal, rm)
        mxRehearsal.text = str(rm.content)
        mxDirection = self.placeInDirection(mxRehearsal, rm)
        self.setStyleAttributes(mxDirection, rm, 'placement')

        self.xmlRoot.append(mxDirection)
        return mxDirection

    def textExpressionToXml(self, teOrRe):
        '''
        Convert a TextExpression or RepeatExpression to a MusicXML mxDirection type.
        returns a musicxml.mxObjects.Direction object
        '''
        mxWords = Element('words')
        if hasattr(teOrRe, 'content'):  # TextExpression
            te = teOrRe
            mxWords.text = str(te.content)
        elif hasattr(teOrRe, 'getText'):  # RepeatExpression
            te = teOrRe.getTextExpression()
            te.offset = teOrRe.offset
            mxWords.text = str(te.content)
        else:
            raise MusicXMLExportException('teOrRe must be a TextExpression or RepeatExpression')

        self.setTextFormatting(mxWords, te)

        mxDirection = self.placeInDirection(mxWords, te)
        self.setOffsetOptional(te, mxDirection, setSound=False)
        self.xmlRoot.append(mxDirection)
        return mxDirection

    def wrapObjectInAttributes(self, objectToWrap, methodToMx):
        # noinspection PyShadowingNames
        '''
        given a Clef, KeySignature, or TimeSignature which is in .elements and not m.clef,
        etc. insert it in self.xmlRoot as
        part of the current mxAttributes using methodToMx as a wrapper function.

        (or insert into a new mxAttributes if Clef/KeySignature/etc. is not at the beginning
        of the measure and not at the same point as an existing mxAttributes)

        >>> MEX = musicxml.m21ToXml.MeasureExporter()
        >>> MEX.offsetInMeasure = 3.0
        >>> cl = clef.BassClef()
        >>> methodToMx = MEX.clefToXml
        >>> mxAttributes = MEX.wrapObjectInAttributes(cl, methodToMx)
        >>> MEX.dump(mxAttributes)
        <attributes>
          <clef>
            <sign>F</sign>
            <line>4</line>
          </clef>
        </attributes>

        Also puts it in MEX.xmlRoot.

        If offsetInMeasure is 0.0 then nothing is done or returned:

        >>> MEX.offsetInMeasure = 0.0
        >>> nothing = MEX.wrapObjectInAttributes(cl, methodToMx)
        >>> nothing is None
        True
        '''
        if self.offsetInMeasure == 0.0:
            return

        mxAttributes = Element('attributes')

        mxObj = methodToMx(objectToWrap)
        mxAttributes.append(mxObj)

        self.xmlRoot.append(mxAttributes)

        return mxAttributes

    # -----------------------------
    # note helpers...

    def lyricToXml(self, ly: note.Lyric):
        '''
        Translate a music21 :class:`~music21.note.Lyric` object
        to a <lyric> tag.

        Lyrics have attribute list %justify, %position, %placement, %color, %print-object
        '''
        mxLyric = Element('lyric')
        if not ly.isComposite:
            _setTagTextFromAttribute(ly, mxLyric, 'syllabic')
            _setTagTextFromAttribute(ly, mxLyric, 'text', forceEmpty=True)
        else:
            # composite must have at least one component
            for i, component in enumerate(ly.components):
                if component.syllabic == 'composite':
                    # skip doubly nested lyrics -- why, oh, why would you do that!
                    continue
                if i >= 1:
                    mxElision = SubElement(mxLyric, 'elision')
                    if component.elisionBefore:
                        mxElision.text = component.elisionBefore
                _setTagTextFromAttribute(component, mxLyric, 'syllabic')
                _setTagTextFromAttribute(component, mxLyric, 'text', forceEmpty=True)

        # TODO: extend
        # TODO: laughing
        # TODO: humming
        # TODO: end-line
        # TODO: end-paragraph
        # TODO: editorial
        if ly.identifier is not None:
            mxLyric.set('name', str(ly.identifier))

        if ly.number is not None:
            mxLyric.set('number', str(ly.number))
        elif ly.identifier is not None:
            mxLyric.set('number', str(ly.identifier))

        self.setStyleAttributes(mxLyric, ly,
                                ('justify', 'placement'),
                                ('justify', 'placement'))
        self.setPrintObject(mxLyric, ly)

        self.setColor(mxLyric, ly)
        self.setPosition(mxLyric, ly)
        return mxLyric

    def beamsToXml(self, beams):
        # noinspection PyShadowingNames
        '''
        Returns a list of <beam> tags
        from a :class:`~music21.beam.Beams` object


        >>> a = beam.Beams()
        >>> a.fill(2, type='start')

        >>> MEX = musicxml.m21ToXml.MeasureExporter()
        >>> mxBeamList = MEX.beamsToXml(a)
        >>> len(mxBeamList)
        2
        >>> for b in mxBeamList:
        ...     MEX.dump(b)
        <beam number="1">begin</beam>
        <beam number="2">begin</beam>
        '''
        mxBeamList = []
        for beamObj in beams.beamsList:
            mxBeamList.append(self.beamToXml(beamObj))
        return mxBeamList

    def beamToXml(self, beamObject):
        '''
        Returns an ElementTree Element from a :class:`~music21.beam.Beam` object

        >>> a = beam.Beam()
        >>> a.type = 'start'
        >>> a.number = 1

        >>> MEX = musicxml.m21ToXml.MeasureExporter()
        >>> b = MEX.beamToXml(a)
        >>> b
        <Element 'beam' at 0x104f3a728>
        >>> MEX.dump(b)
        <beam number="1">begin</beam>

        >>> a.type = 'continue'
        >>> b = MEX.beamToXml(a)
        >>> MEX.dump(b)
        <beam number="1">continue</beam>

        >>> a.type = 'stop'
        >>> b = MEX.beamToXml(a)
        >>> MEX.dump(b)
        <beam number="1">end</beam>

        >>> a.type = 'partial'
        >>> a.direction = 'left'
        >>> b = MEX.beamToXml(a)
        >>> MEX.dump(b)
        <beam number="1">backward hook</beam>

        >>> a.direction = 'right'
        >>> a.id = 'beam1'
        >>> b = MEX.beamToXml(a)
        >>> MEX.dump(b)
        <beam id="beam1" number="1">forward hook</beam>

        >>> a.direction = None
        >>> b = MEX.beamToXml(a)
        Traceback (most recent call last):
        music21.musicxml.xmlObjects.MusicXMLExportException: partial beam defined
            without a proper direction set (set to None)

        >>> a.type = 'crazy'
        >>> b = MEX.beamToXml(a)
        Traceback (most recent call last):
        music21.musicxml.xmlObjects.MusicXMLExportException: unexpected beam type
            encountered (crazy)
        '''
        mxBeam = Element('beam')
        _synchronizeIds(mxBeam, beamObject)
        beamToType = {'start': 'begin',
                      'continue': 'continue',
                      'stop': 'end',
                      }
        if beamObject.type in beamToType:
            mxBeam.text = beamToType[beamObject.type]
        elif beamObject.type == 'partial':
            if beamObject.direction == 'left':
                mxBeam.text = 'backward hook'
            elif beamObject.direction == 'right':
                mxBeam.text = 'forward hook'
            else:
                raise MusicXMLExportException(
                    'partial beam defined without a proper direction set (set to %s)' %
                    beamObject.direction)
        else:
            raise MusicXMLExportException(
                f'unexpected beam type encountered ({beamObject.type})'
            )

        mxBeam.set('number', str(beamObject.number))
        # BeamObject has no .id -- fix?
        # _synchronizeIds(mxBeam, beamObject)

        # not to be done: repeater (deprecated)
        self.setColor(mxBeam, beamObject)
        self.setStyleAttributes(mxBeam, beamObject, 'fan', 'fan')

        return mxBeam

    def setRightBarline(self):
        '''
        Calls self.setBarline for the right side if the measure has a .rightBarline set.
        '''
        m = self.stream
        if not hasattr(m, 'rightBarline'):
            return
        # rb = repeatBracket
        rbSpanners = self.rbSpanners
        rightBarline = self.stream.rightBarline
        if (rightBarline is None
                and (not rbSpanners or not rbSpanners[0].isLast(m))):
            return
        else:
            # rightBarline may be None
            self.setBarline(rightBarline, 'right')

    def setLeftBarline(self):
        '''
        Calls self.setBarline for the left side if the measure has a .leftBarline set.
        '''
        m = self.stream
        if not hasattr(m, 'leftBarline'):
            return
        # rb = repeatBracket
        rbSpanners = self.rbSpanners
        leftBarline = m.leftBarline
        if (leftBarline is None
                and (not rbSpanners or not rbSpanners[0].isFirst(m))):
            return
        else:
            # leftBarline may be None. that's okay
            self.setBarline(leftBarline, 'left')

    def setBarline(self, barline, position):
        '''
        sets either a left or right barline from a
        bar.Barline() object or bar.Repeat() object
        '''
        mxRepeat = None
        if barline is None:
            mxBarline = Element('barline')
        else:
            if isinstance(barline, bar.Repeat):
                mxBarline = Element('barline')
                mxRepeat = self.repeatToXml(barline)
            else:
                mxBarline = self.barlineToXml(barline)

        _synchronizeIds(mxBarline, barline)

        mxBarline.set('location', position)
        # TODO: editorial
        # TODO: wavy-line
        # TODO: segno
        # TODO: coda
        # TODO: fermata

        if self.rbSpanners:  # and self.rbSpanners[0].isFirst(m)???
            mxEnding = Element('ending')
            if position == 'left':
                endingType = 'start'
            else:
                endingType = 'stop'
            numberList = self.rbSpanners[0].getNumberList()
            numberStr = str(numberList[0])
            # 0 is not a valid "ending-number"
            if numberStr == '0':
                numberStr = ''
            for num in numberList[1:]:
                numberStr += ',' + str(num)  # comma-separated ending numbers
            mxEnding.set('number', numberStr)
            mxEnding.set('type', endingType)
            mxBarline.append(mxEnding)  # make sure it is after fermata but before repeat.

        if mxRepeat is not None:
            mxBarline.append(mxRepeat)

        # TODO: attr: segno
        # TODO: attr: coda
        # TODO: attr: divisions

        self.xmlRoot.append(mxBarline)
        return mxBarline

    def barlineToXml(self, barObject):
        # noinspection PyShadowingNames
        '''
        Translate a music21 bar.Bar object to an mxBar
        while making two substitutions: double -> light-light
        and final -> light-heavy as shown below.

        >>> b = bar.Barline('final')
        >>> MEX = musicxml.m21ToXml.MeasureExporter()
        >>> mxBarline = MEX.barlineToXml(b)
        >>> MEX.dump(mxBarline)
        <barline>
          <bar-style>light-heavy</bar-style>
        </barline>

        >>> b.location = 'right'
        >>> mxBarline = MEX.barlineToXml(b)
        >>> MEX.dump(mxBarline)
        <barline location="right">
          <bar-style>light-heavy</bar-style>
        </barline>
        '''
        mxBarline = Element('barline')
        mxBarStyle = SubElement(mxBarline, 'bar-style')
        mxBarStyle.text = barObject.musicXMLBarStyle()
        # TODO: mxBarStyle attr: color
        if barObject.location is not None:
            mxBarline.set('location', barObject.location)
        return mxBarline

    def repeatToXml(self, r):
        # noinspection PyShadowingNames
        '''
        returns a <repeat> tag from a barline object.

        >>> b = bar.Repeat(direction='end')
        >>> MEX = musicxml.m21ToXml.MeasureExporter()
        >>> mxRepeat = MEX.repeatToXml(b)
        >>> MEX.dump(mxRepeat)
        <repeat direction="backward" />

        >>> b.times = 3
        >>> mxRepeat = MEX.repeatToXml(b)
        >>> MEX.dump(mxRepeat)
        <repeat direction="backward" times="3" />
        '''
        mxRepeat = Element('repeat')
        if r.direction == 'start':
            mxRepeat.set('direction', 'forward')
        elif r.direction == 'end':
            mxRepeat.set('direction', 'backward')
    #         elif self.direction == 'bidirectional':
    #             environLocal.printDebug(['skipping bi-directional repeat'])
        else:
            raise bar.BarException('cannot handle direction format:', r.direction)

        if r.times is not None:
            mxRepeat.set('times', str(r.times))

        # TODO: attr: winged
        return mxRepeat

    def setMxAttributesObjectForStartOfMeasure(self):
        '''
        creates an <attributes> tag at the start of the measure.

        We create one for each measure unless it is identical to self.parent.mxAttributes
        '''
        m = self.stream
        mxAttributes = Element('attributes')
        # TODO: footnote
        # TODO: level

        # TODO: Do something more intelligent with this...
        self.currentDivisions = defaults.divisionsPerQuarter

        if self.parent is None or self.currentDivisions != self.parent.lastDivisions:
            mxDivisions = SubElement(mxAttributes, 'divisions')
            mxDivisions.text = str(self.currentDivisions)
            self.parent.lastDivisions = self.currentDivisions

        if isinstance(m, stream.Measure):
            if m.keySignature is not None:
                mxAttributes.append(self.keySignatureToXml(m.keySignature))
            if m.timeSignature is not None:
                mxAttributes.append(self.timeSignatureToXml(m.timeSignature))
            smts = list(m.getElementsByClass('SenzaMisuraTimeSignature'))
            if smts:
                mxAttributes.append(self.timeSignatureToXml(smts[0]))

            # For staves, see joinPartStaffs()
            # TODO: part-symbol
            # TODO: instruments
            if m.clef is not None:
                mxAttributes.append(self.clefToXml(m.clef))

        found = m.getElementsByClass('StaffLayout')
        if found:
            sl = found[0]  # assume only one per measure
            mxAttributes.append(self.staffLayoutToXmlStaffDetails(sl))

        if self.transpositionInterval is not None:
            mxAttributes.append(self.intervalToXmlTranspose(self.transpositionInterval))

        # directive goes here, but is deprecated, do not support
        # measureStyle
        mxMeasureStyle = self.measureStyle()
        if mxMeasureStyle is not None:
            mxAttributes.append(mxMeasureStyle)

        # pylint: disable=len-as-condition
        if len(mxAttributes) > 0 or mxAttributes.attrib:
            self.xmlRoot.append(mxAttributes)
        return mxAttributes

    def measureStyle(self):
        '''
        return a <measure-style> Element or None according to the contents of the Stream.

        Currently, only multiple-rest is supported.
        '''
        m = self.stream

        mxMeasureStyle = None
        mxMultipleRest = None

        rests = m.getElementsByClass('Rest')
        if rests:
            hasMMR = rests[0].getSpannerSites('MultiMeasureRest')
            if hasMMR:
                firstRestMMR = hasMMR[0]
                if firstRestMMR.isFirst(rests[0]):
                    mxMultipleRest = Element('multiple-rest')
                    if firstRestMMR.useSymbols:
                        mxMultipleRest.set('use-symbols', 'yes')
                    else:
                        mxMultipleRest.set('use-symbols', 'no')
                    mxMultipleRest.text = str(firstRestMMR.numRests)

        if mxMultipleRest is not None:
            mxMeasureStyle = Element('measure-style')
            # Skip: id: has no corresponding element.
            # TODO or skip: font, color, number.
            mxMeasureStyle.append(mxMultipleRest)

        return mxMeasureStyle

    def staffLayoutToXmlStaffDetails(self, staffLayout):
        '''
        Convert a :class:`~music21.layout.StaffLayout` object to a
        <staff-details> element.

        >>> MEX = musicxml.m21ToXml.MeasureExporter()
        >>> sl = layout.StaffLayout()
        >>> sl.staffLines = 3  # tenor drums?
        >>> sl.staffType = stream.enums.StaffType.CUE
        >>> sl.hidden = True
        >>> mxDetails = MEX.staffLayoutToXmlStaffDetails(sl)
        >>> MEX.dump(mxDetails)
        <staff-details print-object="no">
              <staff-type>cue</staff-type>
              <staff-lines>3</staff-lines>
        </staff-details>
        '''
        # TODO: number lines from the bottom and hide others as necessary
        # see: https://github.com/w3c/musicxml/issues/351
        # TODO: number (bigger issue)
        # TODO: show-frets
        # TODO: print-spacing
        mxStaffDetails = Element('staff-details')
        if staffLayout.hidden is True:
            mxStaffDetails.set('print-object', 'no')
        else:
            mxStaffDetails.set('print-object', 'yes')

        StaffType = stream.enums.StaffType
        if staffLayout.staffType not in (StaffType.REGULAR, StaffType.OTHER):
            mxStaffType = SubElement(mxStaffDetails, 'staff-type')
            mxStaffType.text = staffLayout.staffType.value
        if staffLayout.staffLines is not None:
            mxStaffLines = SubElement(mxStaffDetails, 'staff-lines')
            mxStaffLines.text = str(staffLayout.staffLines)

        # TODO: staff-tuning
        # TODO: capo
        # TODO: staff-size
        return mxStaffDetails

    def timeSignatureToXml(self, ts):
        '''
        Returns a single <time> tag from a meter.TimeSignature object.

        Compound meters are represented as multiple pairs of beat
        and beat-type elements

        >>> MEX = musicxml.m21ToXml.MeasureExporter()
        >>> a = meter.TimeSignature('3/4')
        >>> b = MEX.timeSignatureToXml(a)
        >>> MEX.dump(b)
        <time>
          <beats>3</beats>
          <beat-type>4</beat-type>
        </time>

        >>> a = meter.TimeSignature('3/4+2/4')
        >>> b = MEX.timeSignatureToXml(a)
        >>> MEX.dump(b)
        <time>
          <beats>3</beats>
          <beat-type>4</beat-type>
          <beats>2</beats>
          <beat-type>4</beat-type>
        </time>

        >>> a.setDisplay('5/4')
        >>> b = MEX.timeSignatureToXml(a)
        >>> MEX.dump(b)
        <time>
          <beats>5</beats>
          <beat-type>4</beat-type>
        </time>

        >>> a = meter.TimeSignature('4/4')
        >>> a.symbol = 'common'
        >>> b = MEX.timeSignatureToXml(a)
        >>> MEX.dump(b)
        <time symbol="common">
          <beats>4</beats>
          <beat-type>4</beat-type>
        </time>

        >>> a.symbol = ''
        >>> a.symbolizeDenominator = True
        >>> b = MEX.timeSignatureToXml(a)
        >>> MEX.dump(b)
        <time symbol="note">
          <beats>4</beats>
          <beat-type>4</beat-type>
        </time>

        >>> sm = meter.SenzaMisuraTimeSignature('free')
        >>> b = MEX.timeSignatureToXml(sm)
        >>> MEX.dump(b)
        <time>
          <senza-misura>free</senza-misura>
        </time>
        '''
        # mxTimeList = []
        mxTime = Element('time')
        _synchronizeIds(mxTime, ts)
        if 'SenzaMisuraTimeSignature' in ts.classes:
            mxSenzaMisura = SubElement(mxTime, 'senza-misura')
            if ts.text is not None:
                mxSenzaMisura.text = ts.text
            return mxTime

        # always get a flat version to display any subdivisions created
        fList = tuple((mt.numerator, mt.denominator) for mt in ts.displaySequence.flat)
        if ts.summedNumerator:
            # this will try to reduce any common denominators into
            # a common group
            fList = meter.tools.fractionToSlashMixed(fList)

        for n, d in fList:
            mxBeats = SubElement(mxTime, 'beats')
            mxBeats.text = str(n)
            mxBeatType = SubElement(mxTime, 'beat-type')
            mxBeatType.text = str(d)
            # TODO: interchangeable

        # TODO: choice -- senza-misura

        # TODO: attr: interchangeable

        # attr: symbol
        if ts.symbolizeDenominator:
            mxTime.set('symbol', 'note')
        elif ts.symbol != '':
            mxTime.set('symbol', ts.symbol)
            # symbol: dotted-note not supported

        # TODO: attr: separator
        self.setPrintStyleAlign(mxTime, ts)
        self.setPrintObject(mxTime, ts)
        return mxTime

    def keySignatureToXml(self, keyOrKeySignature):
        # noinspection PyShadowingNames
        '''
        returns a key tag from a music21
        key.KeySignature or key.Key object

        >>> ks = key.KeySignature(-3)
        >>> ks
        <music21.key.KeySignature of 3 flats>

        >>> MEX = musicxml.m21ToXml.MeasureExporter()
        >>> mxKey = MEX.keySignatureToXml(ks)
        >>> MEX.dump(mxKey)
        <key>
          <fifths>-3</fifths>
        </key>

        >>> ks.mode = 'major'
        >>> mxKey = MEX.keySignatureToXml(ks)
        >>> MEX.dump(mxKey)
        <key>
          <fifths>-3</fifths>
          <mode>major</mode>
        </key>

        >>> ksNonTrad = key.KeySignature(sharps=None)
        >>> ksNonTrad.alteredPitches = ['C#', 'E-4']
        >>> ksNonTrad
        <music21.key.KeySignature of pitches: [C#, E-4]>

        >>> mxKeyNonTrad = MEX.keySignatureToXml(ksNonTrad)
        >>> MEX.dump(mxKeyNonTrad)
        <key>
          <key-step>C</key-step>
          <key-alter>1</key-alter>
          <key-step>E</key-step>
          <key-alter>-1</key-alter>
          <key-octave number="2">4</key-octave>
        </key>
        '''
        seta = _setTagTextFromAttribute
        mxKey = Element('key')
        _synchronizeIds(mxKey, keyOrKeySignature)
        # TODO: attr: number
        self.setPrintStyle(mxKey, keyOrKeySignature)
        # TODO: attr: print-object

        if not keyOrKeySignature.isNonTraditional:
            # Choice traditional-key
            # TODO: cancel
            seta(keyOrKeySignature, mxKey, 'fifths', 'sharps')
            if hasattr(keyOrKeySignature, 'mode') and keyOrKeySignature.mode is not None:
                seta(keyOrKeySignature, mxKey, 'mode')

        else:
            # choice... non-traditional-key...
            for p in keyOrKeySignature.alteredPitches:
                seta(p, mxKey, 'key-step', 'step')
                a = p.accidental
                if a is None:  # can't imagine why it would be...
                    a = pitch.Accidental(0)
                mxAlter = SubElement(mxKey, 'key-alter')
                mxAlter.text = str(common.numToIntOrFloat(a.alter))
                # TODO: key-accidental

        for i, p in enumerate(keyOrKeySignature.alteredPitches):
            if p.octave is not None:
                mxKeyOctave = SubElement(mxKey, 'key-octave')
                mxKeyOctave.text = str(p.octave)
                mxKeyOctave.set('number', str(i + 1))

        return mxKey

    def clefToXml(self, clefObj):
        '''
        Given a music21 Clef object, return a MusicXML clef
        tag.

        >>> gc = clef.GClef()
        >>> gc
        <music21.clef.GClef>
        >>> MEX = musicxml.m21ToXml.MeasureExporter()
        >>> mxc = MEX.clefToXml(gc)
        >>> MEX.dump(mxc)
        <clef>
          <sign>G</sign>
        </clef>

        >>> b = clef.Treble8vbClef()
        >>> b.octaveChange
        -1
        >>> mxc2 = MEX.clefToXml(b)
        >>> MEX.dump(mxc2)
        <clef>
          <sign>G</sign>
          <line>2</line>
          <clef-octave-change>-1</clef-octave-change>
        </clef>

        >>> pc = clef.PercussionClef()
        >>> mxc3 = MEX.clefToXml(pc)
        >>> MEX.dump(mxc3)
        <clef>
          <sign>percussion</sign>
        </clef>

        Clefs without signs get exported as G clefs with a warning

        >>> generic = clef.Clef()
        >>> mxc4 = MEX.clefToXml(generic)
        Clef with no .sign exported; setting as a G clef
        >>> MEX.dump(mxc4)
        <clef>
          <sign>G</sign>
        </clef>
        '''
        mxClef = Element('clef')
        _synchronizeIds(mxClef, clefObj)

        self.setPrintStyle(mxClef, clefObj)
        # TODO: attr: print-object
        # For attr: number, see joinPartStaffs()
        # TODO: attr: additional
        # TODO: attr: size
        # TODO: attr: after-barline
        sign = clefObj.sign
        if sign is None:
            print('Clef with no .sign exported; setting as a G clef')
            sign = 'G'

        mxSign = SubElement(mxClef, 'sign')
        mxSign.text = sign
        _setTagTextFromAttribute(clefObj, mxClef, 'line')
        if clefObj.octaveChange not in (0, None):
            _setTagTextFromAttribute(clefObj, mxClef, 'clef-octave-change', 'octaveChange')

        return mxClef

    def intervalToXmlTranspose(self, i=None):
        # noinspection PyShadowingNames
        '''
        >>> ME = musicxml.m21ToXml.MeasureExporter()
        >>> i = interval.Interval('P5')
        >>> mxTranspose = ME.intervalToXmlTranspose(i)
        >>> ME.dump(mxTranspose)
        <transpose>
          <diatonic>4</diatonic>
          <chromatic>7</chromatic>
        </transpose>


        >>> i = interval.Interval('A13')
        >>> mxTranspose = ME.intervalToXmlTranspose(i)
        >>> ME.dump(mxTranspose)
        <transpose>
          <diatonic>5</diatonic>
          <chromatic>10</chromatic>
          <octave-change>1</octave-change>
        </transpose>

        >>> i = interval.Interval('-M6')
        >>> mxTranspose = ME.intervalToXmlTranspose(i)
        >>> ME.dump(mxTranspose)
        <transpose>
          <diatonic>-5</diatonic>
          <chromatic>-9</chromatic>
        </transpose>


        >>> i = interval.Interval('-M9')
        >>> mxTranspose = ME.intervalToXmlTranspose(i)
        >>> ME.dump(mxTranspose)
        <transpose>
          <diatonic>-1</diatonic>
          <chromatic>-2</chromatic>
          <octave-change>-1</octave-change>
        </transpose>

        '''
        # TODO: number attribute (staff number)
        # TODO: double empty attribute
        if i is None:
            i = self.transpositionInterval

        genericSteps = i.diatonic.generic.directed
        musicxmlOctaveShift, musicxmlDiatonic = divmod(abs(genericSteps) - 1, 7)
        musicxmlChromatic = abs(i.chromatic.semitones) % 12

        if genericSteps < 0:
            musicxmlDiatonic *= -1
            musicxmlOctaveShift *= -1
            musicxmlChromatic *= -1

        mxTranspose = Element('transpose')
        _synchronizeIds(mxTranspose, i)

        mxDiatonic = SubElement(mxTranspose, 'diatonic')
        mxDiatonic.text = str(musicxmlDiatonic)

        mxChromatic = SubElement(mxTranspose, 'chromatic')
        mxChromatic.text = str(musicxmlChromatic)

        if musicxmlOctaveShift != 0:
            mxOctaveChange = SubElement(mxTranspose, 'octave-change')
            mxOctaveChange.text = str(musicxmlOctaveShift)

        return mxTranspose

    def setMxPrint(self):
        '''
        Creates a <print> element and appends it to root, if one is needed.
        '''
        m = self.stream
        # print objects come before attributes
        # note: this class match is a problem in cases where the object
        #    is created in the module itself, as in a test.

        # do a quick search for any layout objects before searching individually...
        foundAny = m.getElementsByClass('LayoutBase')
        if not foundAny:
            return

        mxPrint = None
        found = m.getElementsByClass('PageLayout')
        if found:
            pl = found[0]  # assume only one per measure
            mxPrint = self.pageLayoutToXmlPrint(pl)
        found = m.getElementsByClass('SystemLayout')
        if found:
            sl = found[0]  # assume only one per measure
            if mxPrint is None:
                mxPrint = self.systemLayoutToXmlPrint(sl)
            else:
                self.systemLayoutToXmlPrint(sl, mxPrint)
        found = m.getElementsByClass('StaffLayout')
        if found:
            sl = found[0]  # assume only one per measure
            if mxPrint is None:
                mxPrint = self.staffLayoutToXmlPrint(sl)
            else:
                self.staffLayoutToXmlPrint(sl, mxPrint)

        # TODO: measure-layout
        if m.hasStyleInformation and m.style.measureNumbering is not None:
            if mxPrint is None:
                mxPrint = ET.Element('print')
            mxMeasureNumbering = ET.SubElement(mxPrint, 'measure-numbering')
            mxMeasureNumbering.text = m.style.measureNumbering
            mnStyle = m.style.measureNumberingStyle
            if mnStyle is not None:
                self.setPrintStyleAlign(mxMeasureNumbering, mnStyle)
        # TODO: part-name-display
        # TODO: part-abbreviation-display

        # TODO: attr: blank-page
        # TODO: attr: page-number

        if mxPrint is not None:
            self.xmlRoot.append(mxPrint)

    def staffLayoutToXmlPrint(self, staffLayout, mxPrint=None):
        if mxPrint is None:
            mxPrint = Element('print')
        _synchronizeIds(mxPrint, staffLayout)

        mxStaffLayout = self.staffLayoutToXmlStaffLayout(staffLayout)
        mxPrint.append(mxStaffLayout)
        return mxPrint

    def setMxAttributes(self):
        '''
        sets the attributes (x=y) for a measure,
        that is, number, and layoutWidth

        Does not create the <attributes> tag. That's elsewhere...

        '''
        m = self.stream
        if hasattr(m, 'measureNumberWithSuffix'):
            self.xmlRoot.set('number', m.measureNumberWithSuffix())
        # TODO: attr: implicit
        # TODO: attr: non-controlling
        if hasattr(m, 'layoutWidth') and m.layoutWidth is not None:
            _setAttributeFromAttribute(m, self.xmlRoot, 'width', 'layoutWidth')

    def setRbSpanners(self):
        '''
        Makes a set of spanners from repeat brackets
        '''
        spannersOnStream = self.spannerBundle.getBySpannedElement(self.stream)
        self.rbSpanners = spannersOnStream.getByClass('RepeatBracket')

    def setTranspose(self):
        '''
        Set the transposition interval based on whether the active
        instrument for this period has a transposition object.

        Stores in self.transpositionInterval.  Returns None
        '''
        if self.parent is None:
            return None
        if self.parent.stream is None:
            return None

        m = self.stream
        self.measureOffsetStart = m.getOffsetBySite(self.parent.stream)

        instSubStream = self.parent.instrumentStream.getElementsByOffset(
            self.measureOffsetStart,
            self.measureOffsetStart + m.duration.quarterLength,
            includeEndBoundary=False)
        if not instSubStream:
            return None

        instSubObj = instSubStream.first()
        if instSubObj.transposition is None:
            return None
        self.transpositionInterval = instSubObj.transposition
        # do here???
        # self.mxTranspose = self.intervalToMXTranspose()
        return None


# ------------------------------------------------------------------------------
def indent(elem, level=0):
    i = '\n' + level * '  '
    # pylint: disable=len-as-condition
    if len(elem):
        if not elem.text or not elem.text.strip():
            elem.text = i + '  '
        if not elem.tail or not elem.tail.strip():
            elem.tail = i
        for subEl in elem:
            indent(subEl, level + 1)
        if not elem.tail or not elem.tail.strip():
            elem.tail = i
    else:
        if level and (not elem.tail or not elem.tail.strip()):
            elem.tail = i


class Test(unittest.TestCase):

    def getXml(self, obj):
        gex = GeneralObjectExporter()
        bytesOut = gex.parse(obj)
        bytesOutUnicode = bytesOut.decode('utf-8')
        return bytesOutUnicode

    def getET(self, obj):
        '''
        Return a <score-partwise> ElementTree.
        Does NOT call makeNotation() like most calls to show() and write().
        '''
        SX = ScoreExporter(obj)
        mxScore = SX.parse()
        helpers.indent(mxScore)
        return mxScore

    def testExceptionMessage(self):
        s = stream.Score()
        p = stream.Part()
        p.partName = 'Offstage Trumpet'
        p.insert(note.Note(quarterLength=(4 / 2048)))
        s.insert(p)

        msg = 'In part (Offstage Trumpet), measure (1): '
        msg += 'Cannot convert "2048th" duration to MusicXML (too short).'
        with self.assertRaises(MusicXMLExportException) as error:
            s.write()
        self.assertEqual(str(error.exception), msg)

    def testSpannersWrite(self):
        from music21 import converter
        p = converter.parse("tinynotation: 4/4 c4 d e f g a b c' b a g2")
        listNotes = list(p.recurse().notes)
        c = listNotes[0]
        d = listNotes[1]
        sl1 = spanner.Slur([c, d])
        p.insert(0.0, sl1)

        f = listNotes[3]
        g = listNotes[4]
        a = listNotes[5]
        sl2 = spanner.Slur([f, g, a])
        p.insert(0.0, sl2)

        c2 = listNotes[6]
        g2 = listNotes[-1]
        sl3 = spanner.Slur([c2, g2])
        p.insert(0.0, sl3)
        self.assertEqual(self.getXml(p).count('<slur '), 6)

    def testSpannersWritePartStaffs(self):
        '''
        Test that spanners are gathered on the PartStaffs that need them.

        Multi-staff instruments are separated on import into distinct PartStaff
        objects, where usually all the spanners will remain on the first object.
        '''
        import re
        from music21 import converter
        from music21 import dynamics
        from music21 import layout
        xmlDir = common.getSourceFilePath() / 'musicxml' / 'lilypondTestSuite'
        s = converter.parse(xmlDir / '43e-Multistaff-ClefDynamics.xml')

        # StaffGroup spanner stored on the score
        self.assertEqual(len(s.spanners), 1)
        self.assertIsInstance(s.spanners[0], layout.StaffGroup)

        # Crescendo in LH actually stored in first PartStaff object
        self.assertEqual(len(s.parts[0].spanners), 1)
        self.assertEqual(len(s.parts[1].spanners), 0)
        self.assertIsInstance(s.parts[0].spanners[0], dynamics.Crescendo)

        # Will it be found by coreGatherMissingSpanners without being inserted?
        s.makeNotation(inPlace=True)
        self.assertEqual(len(s.parts[1].spanners), 0)

        # and written after the backup tag, i.e. on the LH?
        xmlOut = self.getXml(s)
        xmlAfterFirstBackup = xmlOut.split('</backup>\n')[1]

        def stripInnerSpaces(txt):
            return re.sub(r'\s+', ' ', txt)

        self.assertIn(
            stripInnerSpaces(
                ''' <direction placement="below">
                        <direction-type>
                            <wedge number="1" spread="0" type="crescendo" />
                        </direction-type>
                        <staff>2</staff>
                    </direction>'''),
            stripInnerSpaces(xmlAfterFirstBackup)
        )

    def testLowVoiceNumbers(self):
        n = note.Note()
        v1 = stream.Voice([n])
        m = stream.Measure([v1])
        # Unnecessary voice is removed by makeNotation
        xmlOut = self.getXml(m)
        self.assertNotIn('<voice>1</voice>', xmlOut)
        n2 = note.Note()
        v2 = stream.Voice([n2])
        m.insert(0, v2)
        xmlOut = self.getXml(m)
        self.assertIn('<voice>1</voice>', xmlOut)
        self.assertIn('<voice>2</voice>', xmlOut)
        v1.id = 234
        xmlOut = self.getXml(m)
        self.assertIn('<voice>234</voice>', xmlOut)
        self.assertIn('<voice>1</voice>', xmlOut)  # is v2 now!
        v2.id = 'hello'
        xmlOut = self.getXml(m)
        self.assertIn('<voice>hello</voice>', xmlOut)

    def testCompositeLyrics(self):
        from music21 import converter

        xmlDir = common.getSourceFilePath() / 'musicxml' / 'lilypondTestSuite'
        fp = xmlDir / '61l-Lyrics-Elisions-Syllables.xml'
        s = converter.parse(fp)
        notes = list(s.flat.notes)
        n1 = notes[0]
        xmlOut = self.getXml(n1)
        self.assertIn('<lyric name="1" number="1">', xmlOut)
        self.assertIn('<syllabic>begin</syllabic>', xmlOut)
        self.assertIn('<text>a</text>', xmlOut)

        tree = self.getET(s)
        mxLyrics = tree.findall('part/measure/note/lyric')
        ly0 = mxLyrics[0]
        self.assertEqual(ly0.get('number'), '1')
        self.assertEqual(len(ly0), 2)
        self.assertEqual(ly0[0].tag, 'syllabic')
        self.assertEqual(ly0[1].tag, 'text')
        # contents already checked above

        ly1 = mxLyrics[1]
        self.assertEqual(len(ly1), 5)
        tags = [child.tag for child in ly1]
        self.assertEqual(tags, ['syllabic', 'text', 'elision', 'syllabic', 'text'])
        self.assertEqual(ly1.find('elision').text, ' ')
        self.assertEqual(ly1.findall('syllabic')[0].text, 'middle')
        self.assertEqual(ly1.findall('text')[0].text, 'b')
        self.assertEqual(ly1.findall('syllabic')[1].text, 'middle')
        self.assertEqual(ly1.findall('text')[1].text, 'c')

        ly2 = mxLyrics[2]
        self.assertEqual(len(ly2), 5)
        tags = [child.tag for child in ly2]
        self.assertEqual(tags, ['syllabic', 'text', 'elision', 'syllabic', 'text'])
        self.assertIsNone(ly2.find('elision').text)
        self.assertEqual(ly2.findall('syllabic')[0].text, 'middle')
        self.assertEqual(ly2.findall('text')[0].text, 'd')
        self.assertEqual(ly2.findall('syllabic')[1].text, 'end')
        self.assertEqual(ly2.findall('text')[1].text, 'e')

    def testExportNC(self):
        s = stream.Score()
        p = stream.Part()
        m = stream.Measure()
        m.append(harmony.ChordSymbol('C'))
        m.repeatAppend(note.Note('C'), 4)
        p.append(m)
        m = stream.Measure()
        m.append(harmony.NoChord())
        m.repeatAppend(note.Note('C'), 2)
        m.append(harmony.ChordSymbol('C'))
        m.repeatAppend(note.Note('C'), 2)
        p.append(m)
        s.append(p)

        self.assertEqual(3, self.getXml(s).count(u'<harmony'))
        self.assertEqual(1, self.getXml(s).count(u'<kind '
                                                  u'text="N.C.">none</kind>'))
        self.assertEqual(1, self.getXml(s).count(u'<root-step text="">'))

        s = stream.Score()
        p = stream.Part()
        m = stream.Measure()
        m.append(harmony.NoChord())
        m.repeatAppend(note.Note('C'), 2)
        m.append(harmony.ChordSymbol('C'))
        m.repeatAppend(note.Note('C'), 2)
        p.append(m)
        m = stream.Measure()
        m.append(harmony.NoChord('No Chord'))
        m.repeatAppend(note.Note('C'), 2)
        m.append(harmony.ChordSymbol('C'))
        m.repeatAppend(note.Note('C'), 2)
        p.append(m)
        s.append(p)

        self.assertEqual(1, self.getXml(s).count(u'<kind '
                                                 u'text="N.C.">none</kind>'))
        self.assertEqual(1, self.getXml(s).count(u'<kind '
                                                 u'text="No Chord">none</kind>'))

    def testSetPartsAndRefStreamMeasure(self):
        from music21 import converter
        p = converter.parse("tinynotation: 4/4 c1 d1")
        sx = ScoreExporter(p)  # substreams are measures
        sx.setPartsAndRefStream()
        measuresAtOffsetZero = [m for m in p if m.offset == 0]
        self.assertSequenceEqual(measuresAtOffsetZero, p.elements[:1])

    def testFromScoreNoParts(self):
        '''
        Badly nested streams should warn but output no gaps.
        '''
        s = stream.Score()
        s.append(meter.TimeSignature('1/4'))
        s.append(note.Note())
        s.append(note.Note())
        gex = GeneralObjectExporter(s)

        with self.assertWarns(MusicXMLWarning) as cm:
            tree = ET.fromstring(gex.parse().decode('utf-8'))
        self.assertIn(repr(s).split(' 0x')[0], str(cm.warning))
        self.assertIn(' is not well-formed; see isWellFormedNotation()', str(cm.warning))
        # The original score with its original address should not
        # be found in the message because makeNotation=True makes a copy
        self.assertNotIn(repr(s), str(cm.warning))

        # Assert no gaps in stream
        self.assertSequenceEqual(tree.findall('.//forward'), [])

    def testFromScoreNoMeasures(self):
        s = stream.Score()
        s.append(note.Note())
        scExporter = ScoreExporter(s)
        tree = scExporter.parse()
        # Measures should have been made
        self.assertIsNotNone(tree.find('.//measure'))

    def testFromSoundingPitch(self):
        '''
        A score with mixed sounding and written parts.
        '''
        from music21.instrument import Clarinet, Bassoon

        m = stream.Measure([Clarinet(), note.Note('C')])
        p1 = stream.Part(m)
        p1.atSoundingPitch = True
        p2 = stream.Part(stream.Measure([Bassoon(), note.Note()]))
        s = stream.Score([p1, p2])
        self.assertEqual(s.atSoundingPitch, 'unknown')
        gex = GeneralObjectExporter(s)
        root = ET.fromstring(gex.parse().decode('utf-8'))
        self.assertEqual(len(root.findall('.//transpose')), 1)
        self.assertEqual(root.find('.//step').text, 'D')

        s.atSoundingPitch = True
        gex = GeneralObjectExporter(s)
        root = ET.fromstring(gex.parse().decode('utf-8'))
        self.assertEqual(len(root.findall('.//transpose')), 1)
        self.assertEqual(root.find('.//step').text, 'D')

    def testMultipleInstruments(self):
        from music21 import instrument

        p1 = stream.Part([
            stream.Measure([instrument.Oboe(), note.Note(type='whole')]),
            stream.Measure([instrument.Flute(), note.Note(type='whole')]),
            stream.Measure([instrument.Oboe(), note.Note(type='whole')]),
        ])
        p2 = stream.Part([
            stream.Measure([instrument.Oboe(), note.Note(type='whole')]),
            stream.Measure([instrument.Flute(), note.Note(type='whole')]),
            stream.Measure([instrument.Oboe(), note.Note(type='whole')]),
        ])
        s = stream.Score([p1, p2])
        scEx = ScoreExporter(s)
        tree = scEx.parse()
        self.assertEqual(len(tree.findall('.//score-instrument')), 4)
        self.assertEqual(len(tree.findall('.//measure/note/instrument')), 6)
        self.assertEqual(tree.find('.//score-instrument').get('id'),
                         tree.find('.//measure/note/instrument').get('id'))
        self.assertNotEqual(tree.find('.//score-instrument').get('id'),
                            tree.findall('.//measure/note/instrument')[-1].get('id'))

    def testMidiInstrumentNoName(self):
        from music21 import converter
        from music21 import instrument

        i = instrument.Instrument()
        i.midiProgram = 42
        s = converter.parse('tinyNotation: c1')
        s.measure(1).insert(i)
        scExporter = ScoreExporter(s)

        tree = scExporter.parse()
        mxScoreInstrument = tree.findall('.//score-instrument')[0]
        mxMidiInstrument = tree.findall('.//midi-instrument')[0]
        self.assertEqual(mxScoreInstrument.get('id'), mxMidiInstrument.get('id'))

    def testMultiDigitEndingsWrite(self):
        from music21 import converter
        from music21.musicxml import testPrimitive

        # Relevant barlines:
        # Measure 2, left barline: <ending number="1,2" type="start"/>
        # Measure 2, right barline: <ending number="1,2" type="stop"/>
        # Measure 3, left barline: <ending number="3" type="start"/>
        # Measure 3, right barline: <ending number="3" type="stop"/>
        s = converter.parse(testPrimitive.multiDigitEnding)
        x = self.getET(s)
        endings = x.findall('.//ending')
        self.assertEqual([e.get('number') for e in endings], ['1,2', '1,2', '3', '3'])

        # Check templates also
        template = s.template()
        template.makeNotation(inPlace=True)  # not essential, but since getET() skips this
        x = self.getET(template)
        endings = x.findall('.//ending')
        self.assertEqual([e.get('number') for e in endings], ['1,2', '1,2', '3', '3'])

        # m21 represents lack of bracket numbers as 0; musicxml uses ''
        s.parts[0].getElementsByClass('RepeatBracket').first().number = 0
        x = self.getET(s)
        endings = x.findall('.//ending')
        self.assertEqual([e.get('number') for e in endings], ['', '', '3', '3'])

    def testTextExpressionOffset(self):
        '''Transfer element offset after calling getTextExpression().'''
        # https://github.com/cuthbertLab/music21/issues/624
        from music21 import converter
        from music21 import repeat

        s = converter.parse('tinynotation: 4/4 c1')
        c = repeat.Coda()
        c.useSymbol = False
        f = repeat.Fine()
        mm = tempo.MetronomeMark(text='Langsam')
        mm.placement = 'above'
        s.measure(1).storeAtEnd([c, f, mm])

        tree = self.getET(s)
        for direction in tree.findall('.//direction'):
            self.assertIsNone(direction.find('offset'))

        # Also check position
        mxDirection = tree.find('part/measure/direction')
        self.assertEqual(mxDirection.get('placement'), 'above')

    def testFullMeasureRest(self):
        from music21 import converter
        s = converter.parse('tinynotation: 9/8 r1')
        r = s.flat.notesAndRests.first()
        r.quarterLength = 4.5
        self.assertEqual(r.fullMeasure, 'auto')
        tree = self.getET(s)
        # Previously, this 4.5QL rest with a duration.type 'complex'
        # was split on export into 4.0QL and 0.5QL
        self.assertEqual(len(tree.findall('.//rest')), 1)
        rest = tree.find('.//rest')
        self.assertEqual(rest.get('measure'), 'yes')

    def testArticulationSpecialCases(self):
        n = note.Note()
        a = articulations.StringIndication()
        n.articulations.append(a)

        # Legal values for StringIndication begin at 1
        self.assertEqual(a.number, 0)
        # Use GEX to go through wellformed object conversion
        gex = GeneralObjectExporter(n)
        tree = ET.fromstring(gex.parse().decode('utf-8'))
        self.assertIsNone(tree.find('.//string'))

    def testMeasurePadding(self):
        from music21 import converter
        s = stream.Score([converter.parse('tinyNotation: 4/4 c4')])
        s[stream.Measure].first().paddingLeft = 2.0
        s[stream.Measure].first().paddingRight = 1.0
        tree = self.getET(s)
        self.assertEqual(len(tree.findall('.//rest')), 0)
        s[stream.Measure].first().paddingLeft = 1.0
        tree = self.getET(s)
        self.assertEqual(len(tree.findall('.//rest')), 1)


class TestExternal(unittest.TestCase):
    show = True

    def testSimple(self):
        from music21 import corpus
        import difflib

        # b = converter.parse(corpus.corpora.CoreCorpus().getWorkList('cpebach')[0],
        #    format='musicxml', forceSource=True)
        b = corpus.parse('cpebach')
        # b.show('text')
        # n = b.flat.notes[0]
        # print(n.expressions)
        # return

        SX = ScoreExporter(b)
        mxScore = SX.parse()

        helpers.indent(mxScore)

        sio = io.BytesIO()

        sio.write(SX.xmlHeader())

        et = ElementTree(mxScore)
        et.write(sio, encoding='utf-8', xml_declaration=False)
        v = sio.getvalue()
        sio.close()

        v = v.decode('utf-8')
        # v = v.replace(' />', '/>')  # normalize

        # b2 = converter.parse(v)
        fp = b.write('musicxml')
        if self.show:
            print(fp)

        with io.open(fp, encoding='utf-8') as f:
            v2 = f.read()
        differ = list(difflib.ndiff(v.splitlines(), v2.splitlines()))
        for i, l in enumerate(differ):
            if l.startswith('-') or l.startswith('?') or l.startswith('+'):
                if 'id=' in l:
                    continue
                if self.show:
                    print(l)
                    # for j in range(i - 1,i + 1):
                    #    print(differ[j])
                    # print('------------------')
        import os
        os.remove(fp)


if __name__ == '__main__':
    import music21
    music21.mainTest(Test)  # , runTest='testExceptionMessage')<|MERGE_RESOLUTION|>--- conflicted
+++ resolved
@@ -39,11 +39,8 @@
 from music21 import clef
 from music21 import chord
 from music21 import duration
-<<<<<<< HEAD
-from music21.instrument import Instrument, deduplicate
-=======
 from music21 import harmony
->>>>>>> 5ef72f73
+from music21 import instrument
 from music21 import metadata
 from music21 import note
 from music21 import meter
@@ -1446,7 +1443,7 @@
         self.scorePreliminaries()
 
         if s.hasPartLikeStreams():
-            # Prepopulate partExporterList so that joinable groups can be identified
+            # Pre-populate partExporterList so that joinable groups can be identified
             # before attempting to identify and count instruments
             self._populatePartExporterList()
             self.joinedGroups = self.joinableGroups()
@@ -2562,6 +2559,8 @@
         '''
         # get a default instrument if not assigned
         if self.parent is not None and id(self.stream) in self.parent.instrumentsByStream:
+            # this condition will be satisfied if this is the second or subsequent
+            # PartStaff in a StaffGroup
             self.instrumentStream = self.parent.instrumentsByStream[id(self.stream)]
         else:
             self.instrumentStream = self.stream.getInstruments(returnDefault=True, recurse=True)
@@ -2576,17 +2575,67 @@
         if firstInstId in instIdList or firstInstId is None:  # must have unique ids
             self.firstInstrumentObject.partIdRandomize()  # set new random id
 
-        if self.parent is not None:
-            groups = self.parent.joinedGroups
-        else:
-            groups = []
+        should_short_circuit = self.mergeInstrumentStreamPartStaffAware()
+        if should_short_circuit:
+            return
+
+        seenInstrumentClasses = set()
+        for thisInstrument in self.instrumentStream:
+            # fragile against two or more instruments with the same
+            # Instrument subclass but different MIDI numbers or channels.
+            if type(thisInstrument) in seenInstrumentClasses:
+                continue
+
+            seenInstrumentClasses.add(type(thisInstrument))
+            if (thisInstrument.midiChannel is None
+                    or thisInstrument.midiChannel in self.midiChannelList):
+                try:
+                    thisInstrument.autoAssignMidiChannel(usedChannels=self.midiChannelList)
+                except exceptions21.InstrumentException as e:
+                    environLocal.warn(str(e))
+
+            # this is shared among all PartExporters, so long as they are created by a
+            # ScoreExporter
+            self.midiChannelList.append(thisInstrument.midiChannel)
+            # environLocal.printDebug(['midiChannel list', self.midiChannelList])
+
+            # Enforce uniqueness
+            if (thisInstrument.instrumentId is None
+                or (self.parent
+                    and thisInstrument.instrumentId in self.parent.instrumentIdList)):
+                thisInstrument.instrumentIdRandomize()
+
+            # add to lists for checking on next part
+            if self.parent is not None:
+                self.parent.instrumentIdList.append(thisInstrument.instrumentId)
+                if thisInstrument is self.firstInstrumentObject:
+                    self.parent.instrumentList.append(thisInstrument)
+
+    def mergeInstrumentStreamPartStaffAware(self) -> bool:
+        '''
+        Merges instrument streams from subsequent parts in a PartStaff group.
+
+        Does nothing in the normal case of single staves.
+
+        Returns whether or not instrument processing should short circuit,
+        which is False for the general case and True for subsequent
+        PartStaff objects after the first in a group.
+        '''
+        if self.parent is None:
+            return False
+
+        groups = self.parent.joinedGroups
+        if len(groups) < 2:
+            return False
+
         for joined_group in groups:
             if joined_group.isFirst(self.stream):
                 # need to insert instruments from subsequent staffs
-                for subseq_staff in joined_group[1:]:
-                    other_insts = subseq_staff.getInstruments(returnDefault=True, recurse=True)
-                    self.instrumentStream += other_insts
-                    deduplicate(self.instrumentStream, inPlace=True)
+                for subsequent_staff in joined_group[1:]:
+                    other_instruments = subsequent_staff.getInstruments(
+                        returnDefault=True, recurse=True)
+                    self.instrumentStream += other_instruments
+                    instrument.deduplicate(self.instrumentStream, inPlace=True)
                     # Place a reference to this instrument stream in a place
                     # where subsequent staffs entering this method will find and use it
                     if self.parent:
@@ -2596,37 +2645,8 @@
                 # UNLESS there is a spaghetti case where
                 # this stream is second in groupB, but first in groupA,
                 # but PartStaffExporterMixin guarantees that won't happen
-                return
-
-        seenInstrumentClasses = set()
-        for thisInstrument in self.instrumentStream:
-            if type(thisInstrument) in seenInstrumentClasses:
-                continue
-            else:
-                seenInstrumentClasses.add(type(thisInstrument))
-            if (thisInstrument.midiChannel is None
-                    or thisInstrument.midiChannel in self.midiChannelList):
-                try:
-                    thisInstrument.autoAssignMidiChannel(usedChannels=self.midiChannelList)
-                except exceptions21.InstrumentException as e:
-                    environLocal.warn(str(e))
-
-            # this is shared among all PartExporters, so long as they are created by a
-            # ScoreExporter
-            self.midiChannelList.append(thisInstrument.midiChannel)
-            # environLocal.printDebug(['midiChannel list', self.midiChannelList])
-
-            # Enforce uniqueness
-            if (thisInstrument.instrumentId is None
-                or (self.parent
-                    and thisInstrument.instrumentId in self.parent.instrumentIdList)):
-                thisInstrument.instrumentIdRandomize()
-
-            # add to lists for checking on next part
-            if self.parent is not None:
-                self.parent.instrumentIdList.append(thisInstrument.instrumentId)
-                if thisInstrument is self.firstInstrumentObject:
-                    self.parent.instrumentList.append(thisInstrument)
+                return True
+        return False
 
     def fixupNotationFlat(self):
         '''
@@ -2740,6 +2760,8 @@
 
         # TODO: part-abbreviation-display
         # TODO: group
+
+        # The first instrument of each Class appears as a <score-instrument>
         for inst in self.instrumentStream:
             # only use the first instance of this class
             if inst is not self.instrumentStream[type(inst)].first():
@@ -2749,6 +2771,8 @@
                     or inst.midiProgram is not None):
                 mxScorePart.append(self.instrumentToXmlScoreInstrument(inst))
 
+        # now iterate again to get subsequent instruments to
+        # store as <midi-instrument>
         for inst in self.instrumentStream:
             # TODO: disambiguate instrument instance with different midi programs?
             if inst is not self.instrumentStream[type(inst)].first():
@@ -3539,23 +3563,7 @@
             for t in mxTieList:
                 mxNote.append(t)
 
-        # instrument tags are necessary when there is more than one
-        if self.parent is not None and len(self.parent.instrumentStream) > 1 and not n.isRest:
-            if chordParent:
-                closest_inst = chordParent.getContextByClass(Instrument, followDerivation=False)
-                assert closest_inst in self.parent.instrumentStream
-            else:
-                closest_inst = n.getContextByClass(Instrument, followDerivation=False)
-                assert closest_inst in self.parent.instrumentStream
-            instance_to_use = self.parent.instrumentStream[type(closest_inst)].first()
-            if instance_to_use is None:
-                # exempt coverage, because this is only for safety/unreachable
-                raise MusicXMLExportException(f'Could not find {closest_inst} for note {n}'
-                    + 'in instrumentStream')  # pragma: no cover
-            mxInstrument = SubElement(mxNote, 'instrument')
-            assert instance_to_use.instrumentId, id(instance_to_use)
-            mxInstrument.set('id', instance_to_use.instrumentId)
-
+        self.setNoteInstrument(n, chordParent)
         self.setEditorial(mxNote, n)
         if self.currentVoiceId is not None:
             mxVoice = SubElement(mxNote, 'voice')
@@ -3660,6 +3668,31 @@
         # TODO: play
         self.xmlRoot.append(mxNote)
         return mxNote
+
+    def setNoteInstrument(self, n: note.NotRest, chordParent: Optional[note.Chord]):
+        # instrument tags are necessary when there is more than one
+        # instrument anywhere in the same musicxml <part>
+        if self.parent is None:
+            return
+
+        if len(self.parent.instrumentStream) <= 1:
+            return
+
+        if n.isRest:
+            return
+
+        searchingObject = chordParent if chordParent else n
+        closest_inst = searchingObject.getInstrument()
+        if closest_inst is None:
+            return
+        instance_to_use = self.parent.instrumentStream[type(closest_inst)].first()
+        if instance_to_use is None:
+            # exempt coverage, because this is only for safety/unreachable
+            raise MusicXMLExportException(
+                f'Could not find {closest_inst} for note {n} in instrumentStream'
+            )  # pragma: no cover
+        mxInstrument = SubElement(mxNote, 'instrument')
+        mxInstrument.set('id', instance_to_use.instrumentId)
 
     def restToXml(self, r: note.Rest):
         # noinspection PyShadowingNames
@@ -3976,6 +4009,7 @@
                        up: note.Unpitched,
                        noteIndexInChord: int = 0,
                        chordParent: chord.ChordBase = None) -> Element:
+        # noinspection PyShadowingNames
         '''
         Convert a :class:`~music21.note.Unpitched` to a <note>
         with an <unpitched> subelement.
@@ -6704,8 +6738,14 @@
         self.assertEqual(root.find('.//step').text, 'D')
 
     def testMultipleInstruments(self):
-        from music21 import instrument
-
+        '''
+        This is a score for two woodwind players both doubling on
+        flute and oboe. They both switch to flute and then back to oboe.
+        There are six m21 instruments to represent this, but the
+        <score-instrument> tags need just four, since no
+        musicXML <part> needs two oboes in it, etc., unless
+        there is a patch change/MIDI instrument change.
+        '''
         p1 = stream.Part([
             stream.Measure([instrument.Oboe(), note.Note(type='whole')]),
             stream.Measure([instrument.Flute(), note.Note(type='whole')]),
@@ -6728,7 +6768,6 @@
 
     def testMidiInstrumentNoName(self):
         from music21 import converter
-        from music21 import instrument
 
         i = instrument.Instrument()
         i.midiProgram = 42
